// Copyright (c) 2010, Lawrence Livermore National Security, LLC. Produced at
// the Lawrence Livermore National Laboratory. LLNL-CODE-443211. All Rights
// reserved. See file COPYRIGHT for details.
//
// This file is part of the MFEM library. For more information and source code
// availability see http://mfem.org.
//
// MFEM is free software; you can redistribute it and/or modify it under the
// terms of the GNU Lesser General Public License (as published by the Free
// Software Foundation) version 2.1 dated February 1999.

#include "forall.hpp"
#include "cuda.hpp"
#include "occa.hpp"
#ifdef MFEM_USE_CEED
#include <ceed.h>
#endif

#include <string>
#include <map>

namespace mfem
{

// Place the following variables in the mfem::internal namespace, so that they
// will not be included in the doxygen documentation.
namespace internal
{

#ifdef MFEM_USE_OCCA
// Default occa::device used by MFEM.
occa::device occaDevice;
#endif

#ifdef MFEM_USE_CEED
Ceed ceed = NULL;
#endif

// Backends listed by priority, high to low:
static const Backend::Id backend_list[Backend::NUM_BACKENDS] =
{
<<<<<<< HEAD
   Backend::OCCA_CUDA, Backend::RAJA_CUDA, Backend::CUDA, Backend::HIP,
   Backend::OCCA_OMP,  Backend::RAJA_OMP,  Backend::OMP,
   Backend::OCCA_CPU,  Backend::RAJA_CPU,  Backend::DEBUG, Backend::CPU
=======
   Backend::CEED_CUDA, Backend::OCCA_CUDA, Backend::RAJA_CUDA, Backend::CUDA,
   Backend::HIP,
   Backend::OCCA_OMP, Backend::RAJA_OMP, Backend::OMP,
   Backend::CEED_CPU, Backend::OCCA_CPU, Backend::RAJA_CPU, Backend::CPU
>>>>>>> 67c195af
};

// Backend names listed by priority, high to low:
static const char *backend_name[Backend::NUM_BACKENDS] =
{
<<<<<<< HEAD
   "occa-cuda", "raja-cuda", "cuda", "hip",
   "occa-omp", "raja-omp", "omp",
   "occa-cpu", "raja-cpu", "debug", "cpu"
=======
   "ceed-cuda", "occa-cuda", "raja-cuda", "cuda",
   "hip",
   "occa-omp", "raja-omp", "omp",
   "ceed-cpu", "occa-cpu", "raja-cpu", "cpu"
>>>>>>> 67c195af
};

} // namespace mfem::internal


// Initialize the unique global Device variable.
Device Device::device_singleton;


Device::~Device()
{
<<<<<<< HEAD
   if (destroy_mm) { mm.Destroy(); }
   Get().host_mem_type = MemoryType::HOST;
   Get().host_mem_class = MemoryClass::HOST;
   Get().device_mem_type = MemoryType::HOST;
   Get().device_mem_class = MemoryClass::HOST;
=======
   if (destroy_mm)
   {
      free(ceed_option);
#ifdef MFEM_USE_CEED
      CeedDestroy(&internal::ceed);
#endif
      mm.Destroy();
   }
>>>>>>> 67c195af
}

void Device::Configure(const std::string &device, const int dev)
{
   std::map<std::string, Backend::Id> bmap;
   for (int i = 0; i < Backend::NUM_BACKENDS; i++)
   {
      bmap[internal::backend_name[i]] = internal::backend_list[i];
   }
   std::string::size_type beg = 0, end, option;
   while (1)
   {
      end = device.find(',', beg);
      end = (end != std::string::npos) ? end : device.size();
      const std::string bname = device.substr(beg, end - beg);
      option = bname.find(':');
      if (option==std::string::npos) // No option
      {
         const std::string backend = bname;
         std::map<std::string, Backend::Id>::iterator it = bmap.find(backend);
         MFEM_VERIFY(it != bmap.end(), "invalid backend name: '" << backend << '\'');
         Get().MarkBackend(it->second);
      }
      else
      {
         const std::string backend = bname.substr(0, option);
         const std::string boption = bname.substr(option+1);
         Get().ceed_option = strdup(boption.c_str());
         std::map<std::string, Backend::Id>::iterator it = bmap.find(backend);
         MFEM_VERIFY(it != bmap.end(), "invalid backend name: '" << backend << '\'');
         Get().MarkBackend(it->second);
      }
      if (end == device.size()) { break; }
      beg = end + 1;
   }

   // OCCA_CUDA needs CUDA or RAJA_CUDA:
   if (Allows(Backend::OCCA_CUDA) && !Allows(Backend::RAJA_CUDA))
   {
      Get().MarkBackend(Backend::CUDA);
   }
   if (Allows(Backend::CEED_CUDA))
   {
      Get().MarkBackend(Backend::CUDA);
   }

   // Perform setup.
   Get().Setup(dev);

   // Enable the device
   Enable();

   // Copy all data members from the global 'singleton_device' into '*this'.
   std::memcpy(this, &Get(), sizeof(Device));

   // Only '*this' will call the MemoryManager::Destroy() method.
   destroy_mm = true;
}

void Device::Print(std::ostream &out)
{
   out << "Device configuration: ";
   bool add_comma = false;
   for (int i = 0; i < Backend::NUM_BACKENDS; i++)
   {
      if (backends & internal::backend_list[i])
      {
         if (add_comma) { out << ','; }
         add_comma = true;
         out << internal::backend_name[i];
      }
   }
<<<<<<< HEAD
   out << std::endl;
   out << "Memory configuration: "
       << MemoryTypeName[static_cast<int>(host_mem_type)];
   if (Device::Allows(Backend::DEVICE_MASK) ||
       Device::Allows(Backend::DEBUG))
   {
      out << ", " << MemoryTypeName[static_cast<int>(device_mem_type)];
   }
   out << std::endl;
=======
   out << '\n';
#ifdef MFEM_USE_CEED
   if (Allows(Backend::CEED_MASK))
   {
      const char *ceed_backend;
      CeedGetResource(internal::ceed, &ceed_backend);
      out << "libCEED backend: " << ceed_backend << '\n';
   }
#endif
>>>>>>> 67c195af
}

void Device::UpdateMemoryTypeAndClass()
{
#ifdef MFEM_USE_UMPIRE
   const bool umpire = true;
#else
   const bool umpire = false;
#endif
   const bool debug = Device::Allows(Backend::DEBUG);
   const bool device = Device::Allows(Backend::DEVICE_MASK);

   // Enable the device memory type
   if (device)
   {
      device_mem_type = MemoryType::DEVICE;
      device_mem_class = MemoryClass::DEVICE;
   }

   // If MFEM has been compiled with Umpire support, use it as the default
   if (umpire)
   {
      host_mem_type = MemoryType::HOST_UMPIRE;
      if (device) { device_mem_type = MemoryType::DEVICE_UMPIRE; }
   }

   // Enable the UVM shortcut when requested
   if (getenv("UVM") && device)
   {
      host_mem_type = MemoryType::HOST_MANAGED;
      device_mem_type = MemoryType::DEVICE_MANAGED;
      device_mem_class = MemoryClass::DEVICE;
   }

   // Enable the DEBUG mode when requested
   if (debug)
   {
      host_mem_type = MemoryType::HOST_DEBUG;
      device_mem_type = MemoryType::DEVICE_DEBUG;
      device_mem_class = MemoryClass::DEVICE;
   }

   // Update the memory manager with the new settings
   mm.Configure(host_mem_type, device_mem_type);
}

void Device::Enable()
{
   const bool accelerated = Get().backends & ~(Backend::CPU | Backend::DEBUG);
   if (accelerated) { Get().mode = Device::ACCELERATED;}
   Get().UpdateMemoryTypeAndClass();
}

#ifdef MFEM_USE_CUDA
static void DeviceSetup(const int dev, int &ngpu)
{
   ngpu = CuGetDeviceCount();
   MFEM_VERIFY(ngpu > 0, "No CUDA device found!");
   MFEM_GPU_CHECK(cudaSetDevice(dev));
}
#endif

static void CudaDeviceSetup(const int dev, int &ngpu)
{
#ifdef MFEM_USE_CUDA
   DeviceSetup(dev, ngpu);
#endif
}

static void HipDeviceSetup(const int dev, int &ngpu)
{
#ifdef MFEM_USE_HIP
   int deviceId;
   MFEM_GPU_CHECK(hipGetDevice(&deviceId));
   hipDeviceProp_t props;
   MFEM_GPU_CHECK(hipGetDeviceProperties(&props, deviceId));
   MFEM_VERIFY(dev==deviceId,"");
   ngpu = 1;
#endif
}

static void RajaDeviceSetup(const int dev, int &ngpu)
{
#ifdef MFEM_USE_CUDA
   if (ngpu <= 0) { DeviceSetup(dev, ngpu); }
#endif
}

static void OccaDeviceSetup(const int dev)
{
#ifdef MFEM_USE_OCCA
   const int cpu  = Device::Allows(Backend::OCCA_CPU);
   const int omp  = Device::Allows(Backend::OCCA_OMP);
   const int cuda = Device::Allows(Backend::OCCA_CUDA);
   if (cpu + omp + cuda > 1)
   {
      MFEM_ABORT("Only one OCCA backend can be configured at a time!");
   }
   if (cuda)
   {
#if OCCA_CUDA_ENABLED
      std::string mode("mode: 'CUDA', device_id : ");
      internal::occaDevice.setup(mode.append(1,'0'+dev));
#else
      MFEM_ABORT("the OCCA CUDA backend requires OCCA built with CUDA!");
#endif
   }
   else if (omp)
   {
#if OCCA_OPENMP_ENABLED
      internal::occaDevice.setup("mode: 'OpenMP'");
#else
      MFEM_ABORT("the OCCA OpenMP backend requires OCCA built with OpenMP!");
#endif
   }
   else
   {
      internal::occaDevice.setup("mode: 'Serial'");
   }

   std::string mfemDir;
   if (occa::io::exists(MFEM_INSTALL_DIR "/include/mfem/"))
   {
      mfemDir = MFEM_INSTALL_DIR "/include/mfem/";
   }
   else if (occa::io::exists(MFEM_SOURCE_DIR))
   {
      mfemDir = MFEM_SOURCE_DIR;
   }
   else
   {
      MFEM_ABORT("Cannot find OCCA kernels in MFEM_INSTALL_DIR or MFEM_SOURCE_DIR");
   }

   occa::io::addLibraryPath("mfem", mfemDir);
   occa::loadKernels("mfem");
#else
   MFEM_ABORT("the OCCA backends require MFEM built with MFEM_USE_OCCA=YES");
#endif
}

static void CeedDeviceSetup(const char* ceed_spec)
{
#ifdef MFEM_USE_CEED
   CeedInit(ceed_spec, &internal::ceed);
   const char *ceed_backend;
   CeedGetResource(internal::ceed, &ceed_backend);
   if (strcmp(ceed_spec, ceed_backend) && strcmp(ceed_spec, "/cpu/self"))
   {
      mfem::out << std::endl << "WARNING!!!\n"
                "libCEED is not using the requested backend!!!\n"
                "WARNING!!!\n" << std::endl;
   }
#endif
}

void Device::Setup(const int device)
{
   MFEM_VERIFY(ngpu == -1, "the mfem::Device is already configured!");

   ngpu = 0;
   dev = device;
#ifndef MFEM_USE_CUDA
   MFEM_VERIFY(!Allows(Backend::CUDA_MASK),
               "the CUDA backends require MFEM built with MFEM_USE_CUDA=YES");
#endif
#ifndef MFEM_USE_HIP
   MFEM_VERIFY(!Allows(Backend::HIP_MASK),
               "the HIP backends require MFEM built with MFEM_USE_HIP=YES");
#endif
#ifndef MFEM_USE_RAJA
   MFEM_VERIFY(!Allows(Backend::RAJA_MASK),
               "the RAJA backends require MFEM built with MFEM_USE_RAJA=YES");
#endif
#ifndef MFEM_USE_OPENMP
   MFEM_VERIFY(!Allows(Backend::OMP|Backend::RAJA_OMP),
               "the OpenMP and RAJA OpenMP backends require MFEM built with"
               " MFEM_USE_OPENMP=YES");
#endif
#ifndef MFEM_USE_CEED
   MFEM_VERIFY(!Allows(Backend::CEED_MASK),
               "the CEED backends require MFEM built with MFEM_USE_CEED=YES");
#else
   MFEM_VERIFY(!Allows(Backend::CEED_CPU) || !Allows(Backend::CEED_CUDA),
               "Only one CEED backend can be enabled at a time!");
#endif
   if (Allows(Backend::CUDA)) { CudaDeviceSetup(dev, ngpu); }
   if (Allows(Backend::HIP)) { HipDeviceSetup(dev, ngpu); }
   if (Allows(Backend::RAJA_CUDA)) { RajaDeviceSetup(dev, ngpu); }
   // The check for MFEM_USE_OCCA is in the function OccaDeviceSetup().
   if (Allows(Backend::OCCA_MASK)) { OccaDeviceSetup(dev); }
   if (Allows(Backend::CEED_CPU))
   {
      if (!ceed_option)
      {
         CeedDeviceSetup("/cpu/self");
      }
      else
      {
         CeedDeviceSetup(ceed_option);
      }
   }
   if (Allows(Backend::CEED_CUDA))
   {
      if (!ceed_option)
      {
         CeedDeviceSetup("/gpu/cuda/gen");
      }
      else
      {
         CeedDeviceSetup(ceed_option);
      }
   }
}

} // mfem<|MERGE_RESOLUTION|>--- conflicted
+++ resolved
@@ -39,31 +39,20 @@
 // Backends listed by priority, high to low:
 static const Backend::Id backend_list[Backend::NUM_BACKENDS] =
 {
-<<<<<<< HEAD
-   Backend::OCCA_CUDA, Backend::RAJA_CUDA, Backend::CUDA, Backend::HIP,
-   Backend::OCCA_OMP,  Backend::RAJA_OMP,  Backend::OMP,
-   Backend::OCCA_CPU,  Backend::RAJA_CPU,  Backend::DEBUG, Backend::CPU
-=======
    Backend::CEED_CUDA, Backend::OCCA_CUDA, Backend::RAJA_CUDA, Backend::CUDA,
    Backend::HIP,
    Backend::OCCA_OMP, Backend::RAJA_OMP, Backend::OMP,
-   Backend::CEED_CPU, Backend::OCCA_CPU, Backend::RAJA_CPU, Backend::CPU
->>>>>>> 67c195af
+   Backend::CEED_CPU, Backend::OCCA_CPU, Backend::RAJA_CPU, Backend::DEBUG,
+   Backend::CPU
 };
 
 // Backend names listed by priority, high to low:
 static const char *backend_name[Backend::NUM_BACKENDS] =
 {
-<<<<<<< HEAD
-   "occa-cuda", "raja-cuda", "cuda", "hip",
-   "occa-omp", "raja-omp", "omp",
-   "occa-cpu", "raja-cpu", "debug", "cpu"
-=======
    "ceed-cuda", "occa-cuda", "raja-cuda", "cuda",
    "hip",
    "occa-omp", "raja-omp", "omp",
-   "ceed-cpu", "occa-cpu", "raja-cpu", "cpu"
->>>>>>> 67c195af
+   "ceed-cpu", "occa-cpu", "raja-cpu", "debug", "cpu"
 };
 
 } // namespace mfem::internal
@@ -75,22 +64,18 @@
 
 Device::~Device()
 {
-<<<<<<< HEAD
-   if (destroy_mm) { mm.Destroy(); }
+   if (destroy_mm)
+   {
+      free(ceed_option);
+#ifdef MFEM_USE_CEED
+      CeedDestroy(&internal::ceed);
+#endif
+      mm.Destroy();
+   }
    Get().host_mem_type = MemoryType::HOST;
    Get().host_mem_class = MemoryClass::HOST;
    Get().device_mem_type = MemoryType::HOST;
    Get().device_mem_class = MemoryClass::HOST;
-=======
-   if (destroy_mm)
-   {
-      free(ceed_option);
-#ifdef MFEM_USE_CEED
-      CeedDestroy(&internal::ceed);
-#endif
-      mm.Destroy();
-   }
->>>>>>> 67c195af
 }
 
 void Device::Configure(const std::string &device, const int dev)
@@ -163,7 +148,15 @@
          out << internal::backend_name[i];
       }
    }
-<<<<<<< HEAD
+   out << '\n';
+#ifdef MFEM_USE_CEED
+   if (Allows(Backend::CEED_MASK))
+   {
+      const char *ceed_backend;
+      CeedGetResource(internal::ceed, &ceed_backend);
+      out << "libCEED backend: " << ceed_backend << '\n';
+   }
+#endif
    out << std::endl;
    out << "Memory configuration: "
        << MemoryTypeName[static_cast<int>(host_mem_type)];
@@ -173,17 +166,6 @@
       out << ", " << MemoryTypeName[static_cast<int>(device_mem_type)];
    }
    out << std::endl;
-=======
-   out << '\n';
-#ifdef MFEM_USE_CEED
-   if (Allows(Backend::CEED_MASK))
-   {
-      const char *ceed_backend;
-      CeedGetResource(internal::ceed, &ceed_backend);
-      out << "libCEED backend: " << ceed_backend << '\n';
-   }
-#endif
->>>>>>> 67c195af
 }
 
 void Device::UpdateMemoryTypeAndClass()
