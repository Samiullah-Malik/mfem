--- conflicted
+++ resolved
@@ -243,9 +243,5 @@
    Af2.RightSolve(3, 2, B.GetData());
    C -= B;
 
-<<<<<<< HEAD
-   REQUIRE( C.MaxMaxNorm() < tol );
-=======
    REQUIRE(C.MaxMaxNorm() < tol);
->>>>>>> a83a5b43
 }