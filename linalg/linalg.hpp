// Copyright (c) 2010, Lawrence Livermore National Security, LLC. Produced at
// the Lawrence Livermore National Laboratory. LLNL-CODE-443211. All Rights
// reserved. See file COPYRIGHT for details.
//
// This file is part of the MFEM library. For more information and source code
// availability see http://mfem.org.
//
// MFEM is free software; you can redistribute it and/or modify it under the
// terms of the GNU Lesser General Public License (as published by the Free
// Software Foundation) version 2.1 dated February 1999.

#ifndef MFEM_LINALG
#define MFEM_LINALG

// Linear algebra header file

#include "vector.hpp"
#include "operator.hpp"
#include "matrix.hpp"
#include "sparsemat.hpp"
#include "complex_operator.hpp"
#include "blockvector.hpp"
#include "blockmatrix.hpp"
#include "blockoperator.hpp"
#include "sparsesmoothers.hpp"
#include "densemat.hpp"
#include "ode.hpp"
#include "solvers.hpp"
#include "handle.hpp"
#include "invariants.hpp"

#ifdef MFEM_USE_SUNDIALS
#include "sundials.hpp"
#endif

<<<<<<< HEAD
#ifdef MFEM_USE_GINKGO
#include "ginkgo.hpp"
=======
#ifdef MFEM_USE_HIOP
#include "hiop.hpp"
>>>>>>> aeae0bfd
#endif

#ifdef MFEM_USE_MPI
#include "hypre_parcsr.hpp"
#include "hypre.hpp"

#ifdef MFEM_USE_PETSC
#include "petsc.hpp"
#endif

#ifdef MFEM_USE_SUPERLU
#include "superlu.hpp"
#endif

#ifdef MFEM_USE_STRUMPACK
#include "strumpack.hpp"
#endif

#endif // MFEM_USE_MPI

#endif<|MERGE_RESOLUTION|>--- conflicted
+++ resolved
@@ -33,13 +33,12 @@
 #include "sundials.hpp"
 #endif
 
-<<<<<<< HEAD
 #ifdef MFEM_USE_GINKGO
 #include "ginkgo.hpp"
-=======
+#endif
+
 #ifdef MFEM_USE_HIOP
 #include "hiop.hpp"
->>>>>>> aeae0bfd
 #endif
 
 #ifdef MFEM_USE_MPI
