--- conflicted
+++ resolved
@@ -20,21 +20,17 @@
 {
 
 double Dot(const size_t N, const double *x, const double *y);
+double Min(const size_t N, const double *x);
 
-<<<<<<< HEAD
-void kVectorGetSubvector(const int, double*, const double*, const int*);
-void kVectorSetSubvector(const int, double*, const double*, const int*);
-void kVectorSetSubvector(const int, double*, const double, const int*);
-=======
 void MapDof(const int N, double *y, const double *x, const int *dofs);
 void MapDof(double *y, const double *x, const int dof, const int j);
->>>>>>> 30f79fc2
 
 void SetDof(double *y, const double alpha, const int dof);
 void SetDof(const int N, double *y, const double alpha, const int *dofs);
 
 void GetSubvector(const int N, double *y, const double *x, const int* dofs);
 void SetSubvector(const int N, double *y, const double *x, const int* dofs);
+void SetSubvector(const int N, double *y, const double d, const int* dofs);
 
 void AlphaAdd(double *z, const double *x,
               const double a, const double *y, const size_t N);
@@ -45,28 +41,19 @@
 
 void Set(const size_t N, const double d, double *y);
 
-<<<<<<< HEAD
-double kVectorDot(const size_t N, const double *x, const double *y);
-double kVectorMin(const size_t, const double*);
-
-void kVectorDotOpPlusEQ(const size_t, const double*, double*);
-
-void kVectorOpAdd(const size_t, const double, const double*, double*);
-void kVectorOpSubtract(const size_t, const double*, double*);
-
-void kAddElementVector(const size_t, const int*, const double*, double*);
-void kAddElementVectorAlpha(const size_t, const int*, const double*, double*, const double);
-=======
 void Assign(const size_t N, const double *x, double *y);
 
 void OpMultEQ(const size_t N, const double d, double *y);
 
 void OpPlusEQ(const size_t size, const double *x, double *y);
 
+void OpAddEQ(const size_t, const double, const double*, double*);
+
 void OpSubtractEQ(const size_t size, const double *x, double *y);
 
-void AddElement(const size_t n, const int *dofs, const double *x, double *y);
->>>>>>> 30f79fc2
+void AddElement(const size_t N, const int *dofs, const double *x, double *y);
+void AddElementAlpha(const size_t, const int*, const double*, double*, const double);
+
 
 } // namespace vector
 } // namespace kernels
