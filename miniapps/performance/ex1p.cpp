--- conflicted
+++ resolved
@@ -256,15 +256,8 @@
    //    more than 10,000 elements, or as specified on the command line with the
    //    option '--refine-serial'.
    {
-<<<<<<< HEAD
-      double b_num_elements = 10000.0;
-      if (dim == 3) { b_num_elements = 500.0; }
-      int ref_levels =
-         (int)floor(log(b_num_elements/mesh->GetNE())/log(2.)/dim);
-=======
       int ref_levels = (ser_ref_levels != -1) ? ser_ref_levels :
                        (int)floor(log(10000./mesh->GetNE())/log(2.)/dim);
->>>>>>> 12018a26
       for (int l = 0; l < ref_levels; l++)
       {
          mesh->UniformRefinement();
