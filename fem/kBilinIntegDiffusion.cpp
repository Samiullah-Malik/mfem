// Copyright (c) 2010, Lawrence Livermore National Security, LLC. Produced at
// the Lawrence Livermore National Laboratory. LLNL-CODE-443211. All Rights
// reserved. See file COPYRIGHT for details.
//
// This file is part of the MFEM library. For more information and source code
// availability see http://mfem.org.
//
// MFEM is free software; you can redistribute it and/or modify it under the
// terms of the GNU Lesser General Public License (as published by the Free
// Software Foundation) version 2.1 dated February 1999.

#include "fem.hpp"
#include "kBilinIntegDiffusion.hpp"
#include "kernels/Geometry.hpp"
#include "kernels/IntDiffusion.hpp"

namespace mfem
{

// *****************************************************************************
KDiffusionIntegrator::KDiffusionIntegrator(const FiniteElementSpace *f,
                                           const IntegrationRule *i)
   :vec(),
    maps(NULL),
    fes(f),
    ir(i) {assert(i); assert(fes);}

// *****************************************************************************
KDiffusionIntegrator::~KDiffusionIntegrator()
{
   delete maps;
}

// *****************************************************************************
void KDiffusionIntegrator::Assemble()
{
   const FiniteElement &fe = *(fes->GetFE(0));
   const Mesh *mesh = fes->GetMesh();
   const int dim = mesh->Dimension();
   const int dims = fe.GetDim();
   const int symmDims = (dims * (dims + 1)) / 2; // 1x1: 1, 2x2: 3, 3x3: 6
   const int elements = fes->GetNE();
   assert(elements==mesh->GetNE());
   const int quadraturePoints = ir->GetNPoints();
   const int quad1D = IntRules.Get(Geometry::SEGMENT,ir->GetOrder()).GetNPoints();
   const int size = symmDims * quadraturePoints * elements;
   vec.SetSize(size);
<<<<<<< HEAD
   const kGeometry *geo = kGeometry::Get(*fes, *ir);
   maps = kDofQuadMaps::Get(*fes, *fes, *ir);
   kIntDiffusionAssemble(dim,
                         quad1D,
                         elements,
                         maps->quadWeights,
                         geo->J,
                         1.0,//COEFF
                         vec);
   delete geo;
=======
   kernels::geometry::Geometry *geo = kernels::geometry::Geometry::Get(*fes, *ir);
   maps = kDofQuadMaps::Get(*fes, *fes, *ir);
   kernels::fem::IntDiffusionAssemble(dim,
                                      quad1D,
                                      elements,
                                      maps->quadWeights,
                                      geo->J,
                                      1.0,//COEFF
                                      vec);
>>>>>>> 9e2455e3
}

// *****************************************************************************
void KDiffusionIntegrator::MultAdd(Vector &x, Vector &y)
{
   const Mesh *mesh = fes->GetMesh();
   const int dim = mesh->Dimension();
   const int quad1D = IntRules.Get(Geometry::SEGMENT,ir->GetOrder()).GetNPoints();
   const FiniteElementSpace *f = fes;
   const FiniteElement *fe = f->GetFE(0);
   const int dofs1D = fe->GetOrder() + 1;
   kernels::fem::IntDiffusionMultAdd(dim,
                                     dofs1D,
                                     quad1D,
                                     fes->GetMesh()->GetNE(),
                                     maps->dofToQuad,
                                     maps->dofToQuadD,
                                     maps->quadToDof,
                                     maps->quadToDofD,
                                     vec,
                                     x,
                                     y);
}

} // namespace mfem<|MERGE_RESOLUTION|>--- conflicted
+++ resolved
@@ -45,7 +45,6 @@
    const int quad1D = IntRules.Get(Geometry::SEGMENT,ir->GetOrder()).GetNPoints();
    const int size = symmDims * quadraturePoints * elements;
    vec.SetSize(size);
-<<<<<<< HEAD
    const kGeometry *geo = kGeometry::Get(*fes, *ir);
    maps = kDofQuadMaps::Get(*fes, *fes, *ir);
    kIntDiffusionAssemble(dim,
@@ -56,17 +55,6 @@
                          1.0,//COEFF
                          vec);
    delete geo;
-=======
-   kernels::geometry::Geometry *geo = kernels::geometry::Geometry::Get(*fes, *ir);
-   maps = kDofQuadMaps::Get(*fes, *fes, *ir);
-   kernels::fem::IntDiffusionAssemble(dim,
-                                      quad1D,
-                                      elements,
-                                      maps->quadWeights,
-                                      geo->J,
-                                      1.0,//COEFF
-                                      vec);
->>>>>>> 9e2455e3
 }
 
 // *****************************************************************************
