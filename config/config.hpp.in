// Copyright (c) 2010, Lawrence Livermore National Security, LLC. Produced at
// the Lawrence Livermore National Laboratory. LLNL-CODE-443211. All Rights
// reserved. See file COPYRIGHT for details.
//
// This file is part of the MFEM library. For more information and source code
// availability see http://mfem.org.
//
// MFEM is free software; you can redistribute it and/or modify it under the
// terms of the GNU Lesser General Public License (as published by the Free
// Software Foundation) version 2.1 dated February 1999.

#ifndef MFEM_CONFIG_HEADER
#define MFEM_CONFIG_HEADER

// MFEM version: integer of the form: (major*100 + minor)*100 + patch.
// #define MFEM_VERSION @MFEM_VERSION@

// MFEM version string of the form "3.3" or "3.3.1".
// #define MFEM_VERSION_STRING "@MFEM_VERSION_STRING@"

// MFEM version type, see the MFEM_VERSION_TYPE_* constants below.
#define MFEM_VERSION_TYPE ((MFEM_VERSION)%2)

// MFEM version type constants.
#define MFEM_VERSION_TYPE_RELEASE 0
#define MFEM_VERSION_TYPE_DEVELOPMENT 1

// Separate MFEM version numbers for major, minor, and patch.
#define MFEM_VERSION_MAJOR ((MFEM_VERSION)/10000)
#define MFEM_VERSION_MINOR (((MFEM_VERSION)/100)%100)
#define MFEM_VERSION_PATCH ((MFEM_VERSION)%100)

// The absolute path of the MFEM source prefix
// #define MFEM_SOURCE_DIR "@MFEM_SOURCE_DIR@"

// The absolute path of the MFEM installation prefix
// #define MFEM_INSTALL_DIR "@MFEM_INSTALL_DIR@"

// Description of the git commit used to build MFEM.
// #define MFEM_GIT_STRING "@MFEM_GIT_STRING@"

// Build the parallel MFEM library.
// Requires an MPI compiler, and the libraries HYPRE and METIS.
// #define MFEM_USE_MPI

// Enable debug checks in MFEM.
// #define MFEM_DEBUG

// Throw an exception on errors.
// #define MFEM_USE_EXCEPTIONS

// Enable gzstream in MFEM.
// #define MFEM_USE_GZSTREAM

// Enable backtraces for mfem_error through libunwind.
// #define MFEM_USE_LIBUNWIND

// Enable MFEM features that use the METIS library (parallel MFEM).
// #define MFEM_USE_METIS

// Enable this option if linking with METIS version 5 (parallel MFEM).
// #define MFEM_USE_METIS_5

// Use LAPACK routines for various dense linear algebra operations.
// #define MFEM_USE_LAPACK

// Use thread-safe implementation. This comes at the cost of extra memory
// allocation and de-allocation.
// #define MFEM_THREAD_SAFE

// Enable the OpenMP backend.
// #define MFEM_USE_OPENMP

// [Deprecated] Enable experimental OpenMP support. Requires MFEM_THREAD_SAFE.
// #define MFEM_USE_LEGACY_OPENMP

// Internal MFEM option: enable group/batch allocation for some small objects.
// #define MFEM_USE_MEMALLOC

// Which library functions to use in class StopWatch for measuring time.
// For a list of the available options, see INSTALL.
// If not defined, an option is selected automatically.
// #define MFEM_TIMER_TYPE @MFEM_TIMER_TYPE@

// Enable MFEM functionality based on the SUNDIALS libraries.
// #define MFEM_USE_SUNDIALS

// Enable MFEM functionality based on the Mesquite library.
// #define MFEM_USE_MESQUITE

// Enable MFEM functionality based on the SuiteSparse library.
// #define MFEM_USE_SUITESPARSE

// Enable MFEM functionality based on the SuperLU library.
// #define MFEM_USE_SUPERLU

// Enable MFEM functionality based on the STRUMPACK library.
// #define MFEM_USE_STRUMPACK

// Enable functionality based on the Gecko library
// #define MFEM_USE_GECKO

// Enable secure socket streams based on the GNUTLS library
// #define MFEM_USE_GNUTLS

// Enable Sidre support
// #define MFEM_USE_SIDRE

// Enable Conduit support
// #define MFEM_USE_CONDUIT

// Enable functionality based on the NetCDF library (reading CUBIT files)
// #define MFEM_USE_NETCDF

// Enable functionality based on the PETSc library
// #define MFEM_USE_PETSC

// Enable functionality based on the MPFR library.
// #define MFEM_USE_MPFR

// Enable MFEM functionality based on the PUMI library
// #define MFEM_USE_PUMI

// Build the GPU/CUDA-enabled version of the MFEM library.
// Requires a CUDA compiler (nvcc).
// #define MFEM_USE_CUDA

// Enable functionality based on the RAJA library.
// #define MFEM_USE_RAJA

// Enable functionality based on the OCCA library.
// #define MFEM_USE_OCCA

<<<<<<< HEAD
// Enable GPU support
// #define MFEM_USE_GPU

// Enable JIT support
// #define MFEM_USE_JIT
=======
// Enable MFEM's internal Memory Manager (needed e.g. for MFEM_USE_CUDA)
// #define MFEM_USE_MM
>>>>>>> 21cdc4d8

// Version of HYPRE used for building MFEM.
// #define MFEM_HYPRE_VERSION @MFEM_HYPRE_VERSION@

// Macro defined when PUMI is built with support for the Simmetrix SimModSuite
// library.
// #define MFEM_USE_SIMMETRIX

#endif // MFEM_CONFIG_HEADER<|MERGE_RESOLUTION|>--- conflicted
+++ resolved
@@ -131,16 +131,11 @@
 // Enable functionality based on the OCCA library.
 // #define MFEM_USE_OCCA
 
-<<<<<<< HEAD
-// Enable GPU support
-// #define MFEM_USE_GPU
+// Enable MFEM's internal Memory Manager (needed e.g. for MFEM_USE_CUDA)
+// #define MFEM_USE_MM
 
 // Enable JIT support
 // #define MFEM_USE_JIT
-=======
-// Enable MFEM's internal Memory Manager (needed e.g. for MFEM_USE_CUDA)
-// #define MFEM_USE_MM
->>>>>>> 21cdc4d8
 
 // Version of HYPRE used for building MFEM.
 // #define MFEM_HYPRE_VERSION @MFEM_HYPRE_VERSION@
