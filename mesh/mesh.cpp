// Copyright (c) 2010, Lawrence Livermore National Security, LLC. Produced at
// the Lawrence Livermore National Laboratory. LLNL-CODE-443211. All Rights
// reserved. See file COPYRIGHT for details.
//
// This file is part of the MFEM library. For more information and source code
// availability see http://mfem.org.
//
// MFEM is free software; you can redistribute it and/or modify it under the
// terms of the GNU Lesser General Public License (as published by the Free
// Software Foundation) version 2.1 dated February 1999.

// Implementation of data type mesh

#include "mesh_headers.hpp"
#include "../fem/fem.hpp"
#include "../general/sort_pairs.hpp"
#include "../general/text.hpp"
#include "../general/device.hpp"

#include <iostream>
#include <sstream>
#include <fstream>
#include <limits>
#include <cmath>
#include <cstring>
#include <ctime>
#include <functional>

// Include the METIS header, if using version 5. If using METIS 4, the needed
// declarations are inlined below, i.e. no header is needed.
#if defined(MFEM_USE_METIS) && defined(MFEM_USE_METIS_5)
#include "metis.h"
#endif

// METIS 4 prototypes
#if defined(MFEM_USE_METIS) && !defined(MFEM_USE_METIS_5)
typedef int idx_t;
typedef int idxtype;
extern "C" {
   void METIS_PartGraphRecursive(int*, idxtype*, idxtype*, idxtype*, idxtype*,
                                 int*, int*, int*, int*, int*, idxtype*);
   void METIS_PartGraphKway(int*, idxtype*, idxtype*, idxtype*, idxtype*,
                            int*, int*, int*, int*, int*, idxtype*);
   void METIS_PartGraphVKway(int*, idxtype*, idxtype*, idxtype*, idxtype*,
                             int*, int*, int*, int*, int*, idxtype*);
}
#endif

#ifdef MFEM_USE_GECKO
#include "graph.h"
#endif

using namespace std;

namespace mfem
{

void Mesh::GetElementJacobian(int i, DenseMatrix &J)
{
   Geometry::Type geom = GetElementBaseGeometry(i);
   ElementTransformation *eltransf = GetElementTransformation(i);
   eltransf->SetIntPoint(&Geometries.GetCenter(geom));
   Geometries.JacToPerfJac(geom, eltransf->Jacobian(), J);
}

void Mesh::GetElementCenter(int i, Vector &cent)
{
   cent.SetSize(spaceDim);
   int geom = GetElementBaseGeometry(i);
   ElementTransformation *eltransf = GetElementTransformation(i);
   eltransf->Transform(Geometries.GetCenter(geom), cent);
}

double Mesh::GetElementSize(int i, int type)
{
   DenseMatrix J(Dim);
   GetElementJacobian(i, J);
   if (type == 0)
   {
      return pow(fabs(J.Det()), 1./Dim);
   }
   else if (type == 1)
   {
      return J.CalcSingularvalue(Dim-1);   // h_min
   }
   else
   {
      return J.CalcSingularvalue(0);   // h_max
   }
}

double Mesh::GetElementSize(int i, const Vector &dir)
{
   DenseMatrix J(Dim);
   Vector d_hat(Dim);
   GetElementJacobian(i, J);
   J.MultTranspose(dir, d_hat);
   return sqrt((d_hat * d_hat) / (dir * dir));
}

double Mesh::GetElementVolume(int i)
{
   ElementTransformation *et = GetElementTransformation(i);
   const IntegrationRule &ir = IntRules.Get(GetElementBaseGeometry(i),
                                            et->OrderJ());
   double volume = 0.0;
   for (int j = 0; j < ir.GetNPoints(); j++)
   {
      const IntegrationPoint &ip = ir.IntPoint(j);
      et->SetIntPoint(&ip);
      volume += ip.weight * et->Weight();
   }

   return volume;
}

// Similar to VisualizationSceneSolution3d::FindNewBox in GLVis
void Mesh::GetBoundingBox(Vector &min, Vector &max, int ref)
{
   min.SetSize(spaceDim);
   max.SetSize(spaceDim);

   for (int d = 0; d < spaceDim; d++)
   {
      min(d) = infinity();
      max(d) = -infinity();
   }

   if (Nodes == NULL)
   {
      double *coord;
      for (int i = 0; i < NumOfVertices; i++)
      {
         coord = GetVertex(i);
         for (int d = 0; d < spaceDim; d++)
         {
            if (coord[d] < min(d)) { min(d) = coord[d]; }
            if (coord[d] > max(d)) { max(d) = coord[d]; }
         }
      }
   }
   else
   {
      const bool use_boundary = false; // make this a parameter?
      int ne = use_boundary ? GetNBE() : GetNE();
      int fn, fo;
      DenseMatrix pointmat;
      RefinedGeometry *RefG;
      IntegrationRule eir;
      FaceElementTransformations *Tr;
      ElementTransformation *T;

      for (int i = 0; i < ne; i++)
      {
         if (use_boundary)
         {
            GetBdrElementFace(i, &fn, &fo);
            RefG = GlobGeometryRefiner.Refine(GetFaceBaseGeometry(fn), ref);
            Tr = GetFaceElementTransformations(fn, 5);
            eir.SetSize(RefG->RefPts.GetNPoints());
            Tr->Loc1.Transform(RefG->RefPts, eir);
            Tr->Elem1->Transform(eir, pointmat);
         }
         else
         {
            T = GetElementTransformation(i);
            RefG = GlobGeometryRefiner.Refine(GetElementBaseGeometry(i), ref);
            T->Transform(RefG->RefPts, pointmat);
         }
         for (int j = 0; j < pointmat.Width(); j++)
         {
            for (int d = 0; d < pointmat.Height(); d++)
            {
               if (pointmat(d,j) < min(d)) { min(d) = pointmat(d,j); }
               if (pointmat(d,j) > max(d)) { max(d) = pointmat(d,j); }
            }
         }
      }
   }
}

void Mesh::GetCharacteristics(double &h_min, double &h_max,
                              double &kappa_min, double &kappa_max,
                              Vector *Vh, Vector *Vk)
{
   int i, dim, sdim;
   DenseMatrix J;
   double h, kappa;

   dim = Dimension();
   sdim = SpaceDimension();

   if (Vh) { Vh->SetSize(NumOfElements); }
   if (Vk) { Vk->SetSize(NumOfElements); }

   h_min = kappa_min = infinity();
   h_max = kappa_max = -h_min;
   if (dim == 0) { if (Vh) { *Vh = 1.0; } if (Vk) {*Vk = 1.0; } return; }
   J.SetSize(sdim, dim);
   for (i = 0; i < NumOfElements; i++)
   {
      GetElementJacobian(i, J);
      h = pow(fabs(J.Weight()), 1.0/double(dim));
      kappa = (dim == sdim) ?
              J.CalcSingularvalue(0) / J.CalcSingularvalue(dim-1) : -1.0;
      if (Vh) { (*Vh)(i) = h; }
      if (Vk) { (*Vk)(i) = kappa; }

      if (h < h_min) { h_min = h; }
      if (h > h_max) { h_max = h; }
      if (kappa < kappa_min) { kappa_min = kappa; }
      if (kappa > kappa_max) { kappa_max = kappa; }
   }
}

// static method
void Mesh::PrintElementsByGeometry(int dim,
                                   const Array<int> &num_elems_by_geom,
                                   std::ostream &out)
{
   for (int g = Geometry::DimStart[dim], first = 1;
        g < Geometry::DimStart[dim+1]; g++)
   {
      if (!num_elems_by_geom[g]) { continue; }
      if (!first) { out << " + "; }
      else { first = 0; }
      out << num_elems_by_geom[g] << ' ' << Geometry::Name[g] << "(s)";
   }
}

void Mesh::PrintCharacteristics(Vector *Vh, Vector *Vk, std::ostream &out)
{
   double h_min, h_max, kappa_min, kappa_max;

   out << "Mesh Characteristics:";

   this->GetCharacteristics(h_min, h_max, kappa_min, kappa_max, Vh, Vk);

   Array<int> num_elems_by_geom(Geometry::NumGeom);
   num_elems_by_geom = 0;
   for (int i = 0; i < GetNE(); i++)
   {
      num_elems_by_geom[GetElementBaseGeometry(i)]++;
   }

   out << '\n'
       << "Dimension          : " << Dimension() << '\n'
       << "Space dimension    : " << SpaceDimension();
   if (Dim == 0)
   {
      out << '\n'
          << "Number of vertices : " << GetNV() << '\n'
          << "Number of elements : " << GetNE() << '\n'
          << "Number of bdr elem : " << GetNBE() << '\n';
   }
   else if (Dim == 1)
   {
      out << '\n'
          << "Number of vertices : " << GetNV() << '\n'
          << "Number of elements : " << GetNE() << '\n'
          << "Number of bdr elem : " << GetNBE() << '\n'
          << "h_min              : " << h_min << '\n'
          << "h_max              : " << h_max << '\n';
   }
   else if (Dim == 2)
   {
      out << '\n'
          << "Number of vertices : " << GetNV() << '\n'
          << "Number of edges    : " << GetNEdges() << '\n'
          << "Number of elements : " << GetNE() << "  --  ";
      PrintElementsByGeometry(2, num_elems_by_geom, out);
      out << '\n'
          << "Number of bdr elem : " << GetNBE() << '\n'
          << "Euler Number       : " << EulerNumber2D() << '\n'
          << "h_min              : " << h_min << '\n'
          << "h_max              : " << h_max << '\n'
          << "kappa_min          : " << kappa_min << '\n'
          << "kappa_max          : " << kappa_max << '\n';
   }
   else
   {
      Array<int> num_bdr_elems_by_geom(Geometry::NumGeom);
      num_bdr_elems_by_geom = 0;
      for (int i = 0; i < GetNBE(); i++)
      {
         num_bdr_elems_by_geom[GetBdrElementBaseGeometry(i)]++;
      }
      Array<int> num_faces_by_geom(Geometry::NumGeom);
      num_faces_by_geom = 0;
      for (int i = 0; i < GetNFaces(); i++)
      {
         num_faces_by_geom[GetFaceBaseGeometry(i)]++;
      }

      out << '\n'
          << "Number of vertices : " << GetNV() << '\n'
          << "Number of edges    : " << GetNEdges() << '\n'
          << "Number of faces    : " << GetNFaces() << "  --  ";
      PrintElementsByGeometry(Dim-1, num_faces_by_geom, out);
      out << '\n'
          << "Number of elements : " << GetNE() << "  --  ";
      PrintElementsByGeometry(Dim, num_elems_by_geom, out);
      out << '\n'
          << "Number of bdr elem : " << GetNBE() << "  --  ";
      PrintElementsByGeometry(Dim-1, num_bdr_elems_by_geom, out);
      out << '\n'
          << "Euler Number       : " << EulerNumber() << '\n'
          << "h_min              : " << h_min << '\n'
          << "h_max              : " << h_max << '\n'
          << "kappa_min          : " << kappa_min << '\n'
          << "kappa_max          : " << kappa_max << '\n';
   }
   out << '\n' << std::flush;
}

FiniteElement *Mesh::GetTransformationFEforElementType(Element::Type ElemType)
{
   switch (ElemType)
   {
      case Element::POINT :          return &PointFE;
      case Element::SEGMENT :        return &SegmentFE;
      case Element::TRIANGLE :       return &TriangleFE;
      case Element::QUADRILATERAL :  return &QuadrilateralFE;
      case Element::TETRAHEDRON :    return &TetrahedronFE;
      case Element::HEXAHEDRON :     return &HexahedronFE;
      case Element::WEDGE :          return &WedgeFE;
      default:
         MFEM_ABORT("Unknown element type \"" << ElemType << "\"");
         break;
   }
   MFEM_ABORT("Unknown element type");
   return NULL;
}


void Mesh::GetElementTransformation(int i, IsoparametricTransformation *ElTr)
{
   ElTr->Attribute = GetAttribute(i);
   ElTr->ElementNo = i;
   if (Nodes == NULL)
   {
      GetPointMatrix(i, ElTr->GetPointMat());
      ElTr->SetFE(GetTransformationFEforElementType(GetElementType(i)));
   }
   else
   {
      DenseMatrix &pm = ElTr->GetPointMat();
      Array<int> vdofs;
      Nodes->FESpace()->GetElementVDofs(i, vdofs);
      Nodes->HostRead();
      const GridFunction &nodes = *Nodes;
      int n = vdofs.Size()/spaceDim;
      pm.SetSize(spaceDim, n);
      for (int k = 0; k < spaceDim; k++)
      {
         for (int j = 0; j < n; j++)
         {
            pm(k,j) = nodes(vdofs[n*k+j]);
         }
      }
      ElTr->SetFE(Nodes->FESpace()->GetFE(i));
   }
   ElTr->FinalizeTransformation();
}

void Mesh::GetElementTransformation(int i, const Vector &nodes,
                                    IsoparametricTransformation *ElTr)
{
   ElTr->Attribute = GetAttribute(i);
   ElTr->ElementNo = i;
   DenseMatrix &pm = ElTr->GetPointMat();
   if (Nodes == NULL)
   {
      MFEM_ASSERT(nodes.Size() == spaceDim*GetNV(), "");
      int       nv = elements[i]->GetNVertices();
      const int *v = elements[i]->GetVertices();
      int n = vertices.Size();
      pm.SetSize(spaceDim, nv);
      for (int k = 0; k < spaceDim; k++)
      {
         for (int j = 0; j < nv; j++)
         {
            pm(k, j) = nodes(k*n+v[j]);
         }
      }
      ElTr->SetFE(GetTransformationFEforElementType(GetElementType(i)));
   }
   else
   {
      MFEM_ASSERT(nodes.Size() == Nodes->Size(), "");
      Array<int> vdofs;
      Nodes->FESpace()->GetElementVDofs(i, vdofs);
      int n = vdofs.Size()/spaceDim;
      pm.SetSize(spaceDim, n);
      for (int k = 0; k < spaceDim; k++)
      {
         for (int j = 0; j < n; j++)
         {
            pm(k,j) = nodes(vdofs[n*k+j]);
         }
      }
      ElTr->SetFE(Nodes->FESpace()->GetFE(i));
   }
   ElTr->FinalizeTransformation();
}

ElementTransformation *Mesh::GetElementTransformation(int i)
{
   GetElementTransformation(i, &Transformation);

   return &Transformation;
}

ElementTransformation *Mesh::GetBdrElementTransformation(int i)
{
   GetBdrElementTransformation(i, &BdrTransformation);
   return &BdrTransformation;
}

void Mesh::GetBdrElementTransformation(int i, IsoparametricTransformation* ElTr)
{
   ElTr->Attribute = GetBdrAttribute(i);
   ElTr->ElementNo = i; // boundary element number
   DenseMatrix &pm = ElTr->GetPointMat();
   if (Nodes == NULL)
   {
      GetBdrPointMatrix(i, pm);
      ElTr->SetFE(GetTransformationFEforElementType(GetBdrElementType(i)));
   }
   else
   {
      const FiniteElement *bdr_el = Nodes->FESpace()->GetBE(i);
      if (bdr_el)
      {
         Array<int> vdofs;
         Nodes->FESpace()->GetBdrElementVDofs(i, vdofs);
         int n = vdofs.Size()/spaceDim;
         pm.SetSize(spaceDim, n);
         for (int k = 0; k < spaceDim; k++)
         {
            for (int j = 0; j < n; j++)
            {
               pm(k,j) = (*Nodes)(vdofs[n*k+j]);
            }
         }
         ElTr->SetFE(bdr_el);
      }
      else // L2 Nodes (e.g., periodic mesh)
      {
         int elem_id, face_info;
         GetBdrElementAdjacentElement(i, elem_id, face_info);

         GetLocalFaceTransformation(GetBdrElementType(i),
                                    GetElementType(elem_id),
                                    FaceElemTr.Loc1.Transf, face_info);
         // NOTE: FaceElemTr.Loc1 is overwritten here -- used as a temporary

         const FiniteElement *face_el =
            Nodes->FESpace()->GetTraceElement(elem_id,
                                              GetBdrElementBaseGeometry(i));

         IntegrationRule eir(face_el->GetDof());
         FaceElemTr.Loc1.Transf.ElementNo = elem_id;
         FaceElemTr.Loc1.Transform(face_el->GetNodes(), eir);
         Nodes->GetVectorValues(FaceElemTr.Loc1.Transf, eir, pm);

         ElTr->SetFE(face_el);
      }
   }
   ElTr->FinalizeTransformation();
}

void Mesh::GetFaceTransformation(int FaceNo, IsoparametricTransformation *FTr)
{
   FTr->Attribute = (Dim == 1) ? 1 : faces[FaceNo]->GetAttribute();
   FTr->ElementNo = FaceNo;
   DenseMatrix &pm = FTr->GetPointMat();
   if (Nodes == NULL)
   {
      const int *v = (Dim == 1) ? &FaceNo : faces[FaceNo]->GetVertices();
      const int nv = (Dim == 1) ? 1 : faces[FaceNo]->GetNVertices();
      pm.SetSize(spaceDim, nv);
      for (int i = 0; i < spaceDim; i++)
      {
         for (int j = 0; j < nv; j++)
         {
            pm(i, j) = vertices[v[j]](i);
         }
      }
      FTr->SetFE(GetTransformationFEforElementType(GetFaceElementType(FaceNo)));
   }
   else // curved mesh
   {
      const FiniteElement *face_el = Nodes->FESpace()->GetFaceElement(FaceNo);
      if (face_el)
      {
         Array<int> vdofs;
         Nodes->FESpace()->GetFaceVDofs(FaceNo, vdofs);
         int n = vdofs.Size()/spaceDim;
         pm.SetSize(spaceDim, n);
         for (int i = 0; i < spaceDim; i++)
         {
            for (int j = 0; j < n; j++)
            {
               pm(i, j) = (*Nodes)(vdofs[n*i+j]);
            }
         }
         FTr->SetFE(face_el);
      }
      else // L2 Nodes (e.g., periodic mesh), go through the volume of Elem1
      {
         FaceInfo &face_info = faces_info[FaceNo];

         Geometry::Type face_geom = GetFaceGeometryType(FaceNo);
         Element::Type  face_type = GetFaceElementType(FaceNo);

         GetLocalFaceTransformation(face_type,
                                    GetElementType(face_info.Elem1No),
                                    FaceElemTr.Loc1.Transf, face_info.Elem1Inf);
         // NOTE: FaceElemTr.Loc1 is overwritten here -- used as a temporary

         face_el = Nodes->FESpace()->GetTraceElement(face_info.Elem1No,
                                                     face_geom);

         IntegrationRule eir(face_el->GetDof());
         FaceElemTr.Loc1.Transf.ElementNo = face_info.Elem1No;
         FaceElemTr.Loc1.Transform(face_el->GetNodes(), eir);
         Nodes->GetVectorValues(FaceElemTr.Loc1.Transf, eir, pm);

         FTr->SetFE(face_el);
      }
   }
   FTr->FinalizeTransformation();
}

ElementTransformation *Mesh::GetFaceTransformation(int FaceNo)
{
   GetFaceTransformation(FaceNo, &FaceTransformation);
   return &FaceTransformation;
}

void Mesh::GetEdgeTransformation(int EdgeNo, IsoparametricTransformation *EdTr)
{
   if (Dim == 2)
   {
      GetFaceTransformation(EdgeNo, EdTr);
      return;
   }
   if (Dim == 1)
   {
      mfem_error("Mesh::GetEdgeTransformation not defined in 1D \n");
   }

   EdTr->Attribute = 1;
   EdTr->ElementNo = EdgeNo;
   DenseMatrix &pm = EdTr->GetPointMat();
   if (Nodes == NULL)
   {
      Array<int> v;
      GetEdgeVertices(EdgeNo, v);
      const int nv = 2;
      pm.SetSize(spaceDim, nv);
      for (int i = 0; i < spaceDim; i++)
      {
         for (int j = 0; j < nv; j++)
         {
            pm(i, j) = vertices[v[j]](i);
         }
      }
      EdTr->SetFE(GetTransformationFEforElementType(Element::SEGMENT));
   }
   else
   {
      const FiniteElement *edge_el = Nodes->FESpace()->GetEdgeElement(EdgeNo);
      if (edge_el)
      {
         Array<int> vdofs;
         Nodes->FESpace()->GetEdgeVDofs(EdgeNo, vdofs);
         int n = vdofs.Size()/spaceDim;
         pm.SetSize(spaceDim, n);
         for (int i = 0; i < spaceDim; i++)
         {
            for (int j = 0; j < n; j++)
            {
               pm(i, j) = (*Nodes)(vdofs[n*i+j]);
            }
         }
         EdTr->SetFE(edge_el);
      }
      else
      {
         MFEM_ABORT("Not implemented.");
      }
   }
   EdTr->FinalizeTransformation();
}

ElementTransformation *Mesh::GetEdgeTransformation(int EdgeNo)
{
   GetEdgeTransformation(EdgeNo, &EdgeTransformation);
   return &EdgeTransformation;
}


void Mesh::GetLocalPtToSegTransformation(
   IsoparametricTransformation &Transf, int i)
{
   const IntegrationRule *SegVert;
   DenseMatrix &locpm = Transf.GetPointMat();

   Transf.SetFE(&PointFE);
   SegVert = Geometries.GetVertices(Geometry::SEGMENT);
   locpm.SetSize(1, 1);
   locpm(0, 0) = SegVert->IntPoint(i/64).x;
   //  (i/64) is the local face no. in the segment
   //  (i%64) is the orientation of the point (not used)
   Transf.FinalizeTransformation();
}

void Mesh::GetLocalSegToTriTransformation(
   IsoparametricTransformation &Transf, int i)
{
   const int *tv, *so;
   const IntegrationRule *TriVert;
   DenseMatrix &locpm = Transf.GetPointMat();

   Transf.SetFE(&SegmentFE);
   tv = tri_t::Edges[i/64];  //  (i/64) is the local face no. in the triangle
   so = seg_t::Orient[i%64]; //  (i%64) is the orientation of the segment
   TriVert = Geometries.GetVertices(Geometry::TRIANGLE);
   locpm.SetSize(2, 2);
   for (int j = 0; j < 2; j++)
   {
      locpm(0, so[j]) = TriVert->IntPoint(tv[j]).x;
      locpm(1, so[j]) = TriVert->IntPoint(tv[j]).y;
   }
   Transf.FinalizeTransformation();
}

void Mesh::GetLocalSegToQuadTransformation(
   IsoparametricTransformation &Transf, int i)
{
   const int *qv, *so;
   const IntegrationRule *QuadVert;
   DenseMatrix &locpm = Transf.GetPointMat();

   Transf.SetFE(&SegmentFE);
   qv = quad_t::Edges[i/64]; //  (i/64) is the local face no. in the quad
   so = seg_t::Orient[i%64]; //  (i%64) is the orientation of the segment
   QuadVert = Geometries.GetVertices(Geometry::SQUARE);
   locpm.SetSize(2, 2);
   for (int j = 0; j < 2; j++)
   {
      locpm(0, so[j]) = QuadVert->IntPoint(qv[j]).x;
      locpm(1, so[j]) = QuadVert->IntPoint(qv[j]).y;
   }
   Transf.FinalizeTransformation();
}

void Mesh::GetLocalTriToTetTransformation(
   IsoparametricTransformation &Transf, int i)
{
   DenseMatrix &locpm = Transf.GetPointMat();

   Transf.SetFE(&TriangleFE);
   //  (i/64) is the local face no. in the tet
   const int *tv = tet_t::FaceVert[i/64];
   //  (i%64) is the orientation of the tetrahedron face
   //         w.r.t. the face element
   const int *to = tri_t::Orient[i%64];
   const IntegrationRule *TetVert =
      Geometries.GetVertices(Geometry::TETRAHEDRON);
   locpm.SetSize(3, 3);
   for (int j = 0; j < 3; j++)
   {
      const IntegrationPoint &vert = TetVert->IntPoint(tv[to[j]]);
      locpm(0, j) = vert.x;
      locpm(1, j) = vert.y;
      locpm(2, j) = vert.z;
   }
   Transf.FinalizeTransformation();
}

void Mesh::GetLocalTriToWdgTransformation(
   IsoparametricTransformation &Transf, int i)
{
   DenseMatrix &locpm = Transf.GetPointMat();

   Transf.SetFE(&TriangleFE);
   //  (i/64) is the local face no. in the pri
   MFEM_VERIFY(i < 128, "Local face index " << i/64
               << " is not a triangular face of a wedge.");
   const int *pv = pri_t::FaceVert[i/64];
   //  (i%64) is the orientation of the wedge face
   //         w.r.t. the face element
   const int *to = tri_t::Orient[i%64];
   const IntegrationRule *PriVert =
      Geometries.GetVertices(Geometry::PRISM);
   locpm.SetSize(3, 3);
   for (int j = 0; j < 3; j++)
   {
      const IntegrationPoint &vert = PriVert->IntPoint(pv[to[j]]);
      locpm(0, j) = vert.x;
      locpm(1, j) = vert.y;
      locpm(2, j) = vert.z;
   }
   Transf.FinalizeTransformation();
}

void Mesh::GetLocalQuadToHexTransformation(
   IsoparametricTransformation &Transf, int i)
{
   DenseMatrix &locpm = Transf.GetPointMat();

   Transf.SetFE(&QuadrilateralFE);
   //  (i/64) is the local face no. in the hex
   const int *hv = hex_t::FaceVert[i/64];
   //  (i%64) is the orientation of the quad
   const int *qo = quad_t::Orient[i%64];
   const IntegrationRule *HexVert = Geometries.GetVertices(Geometry::CUBE);
   locpm.SetSize(3, 4);
   for (int j = 0; j < 4; j++)
   {
      const IntegrationPoint &vert = HexVert->IntPoint(hv[qo[j]]);
      locpm(0, j) = vert.x;
      locpm(1, j) = vert.y;
      locpm(2, j) = vert.z;
   }
   Transf.FinalizeTransformation();
}

void Mesh::GetLocalQuadToWdgTransformation(
   IsoparametricTransformation &Transf, int i)
{
   DenseMatrix &locpm = Transf.GetPointMat();

   Transf.SetFE(&QuadrilateralFE);
   //  (i/64) is the local face no. in the pri
   MFEM_VERIFY(i >= 128, "Local face index " << i/64
               << " is not a quadrilateral face of a wedge.");
   const int *pv = pri_t::FaceVert[i/64];
   //  (i%64) is the orientation of the quad
   const int *qo = quad_t::Orient[i%64];
   const IntegrationRule *PriVert = Geometries.GetVertices(Geometry::PRISM);
   locpm.SetSize(3, 4);
   for (int j = 0; j < 4; j++)
   {
      const IntegrationPoint &vert = PriVert->IntPoint(pv[qo[j]]);
      locpm(0, j) = vert.x;
      locpm(1, j) = vert.y;
      locpm(2, j) = vert.z;
   }
   Transf.FinalizeTransformation();
}

const GeometricFactors* Mesh::GetGeometricFactors(const IntegrationRule& ir,
                                                  const int flags)
{
   for (int i = 0; i < geom_factors.Size(); i++)
   {
      GeometricFactors *gf = geom_factors[i];
      if (gf->IntRule == &ir && (gf->computed_factors & flags) == flags)
      {
         return gf;
      }
   }

   this->EnsureNodes();

   GeometricFactors *gf = new GeometricFactors(this, ir, flags);
   geom_factors.Append(gf);
   return gf;
}

void Mesh::DeleteGeometricFactors()
{
   for (int i = 0; i < geom_factors.Size(); i++)
   {
      delete geom_factors[i];
   }
   geom_factors.SetSize(0);
}

void Mesh::GetLocalFaceTransformation(
   int face_type, int elem_type, IsoparametricTransformation &Transf, int info)
{
   switch (face_type)
   {
      case Element::POINT:
         GetLocalPtToSegTransformation(Transf, info);
         break;

      case Element::SEGMENT:
         if (elem_type == Element::TRIANGLE)
         {
            GetLocalSegToTriTransformation(Transf, info);
         }
         else
         {
            MFEM_ASSERT(elem_type == Element::QUADRILATERAL, "");
            GetLocalSegToQuadTransformation(Transf, info);
         }
         break;

      case Element::TRIANGLE:
         if (elem_type == Element::TETRAHEDRON)
         {
            GetLocalTriToTetTransformation(Transf, info);
         }
         else
         {
            MFEM_ASSERT(elem_type == Element::WEDGE, "");
            GetLocalTriToWdgTransformation(Transf, info);
         }
         break;

      case Element::QUADRILATERAL:
         if (elem_type == Element::HEXAHEDRON)
         {
            GetLocalQuadToHexTransformation(Transf, info);
         }
         else
         {
            MFEM_ASSERT(elem_type == Element::WEDGE, "");
            GetLocalQuadToWdgTransformation(Transf, info);
         }
         break;
   }
}

FaceElementTransformations *Mesh::GetFaceElementTransformations(int FaceNo,
                                                                int mask)
{
   FaceInfo &face_info = faces_info[FaceNo];

   FaceElemTr.Elem1 = NULL;
   FaceElemTr.Elem2 = NULL;

   // setup the transformation for the first element
   FaceElemTr.Elem1No = face_info.Elem1No;
   if (mask & 1)
   {
      GetElementTransformation(FaceElemTr.Elem1No, &Transformation);
      FaceElemTr.Elem1 = &Transformation;
   }

   //  setup the transformation for the second element
   //     return NULL in the Elem2 field if there's no second element, i.e.
   //     the face is on the "boundary"
   FaceElemTr.Elem2No = face_info.Elem2No;
   if ((mask & 2) && FaceElemTr.Elem2No >= 0)
   {
#ifdef MFEM_DEBUG
      if (NURBSext && (mask & 1)) { MFEM_ABORT("NURBS mesh not supported!"); }
#endif
      GetElementTransformation(FaceElemTr.Elem2No, &Transformation2);
      FaceElemTr.Elem2 = &Transformation2;
   }

   // setup the face transformation
   FaceElemTr.FaceGeom = GetFaceGeometryType(FaceNo);
   FaceElemTr.Face = (mask & 16) ? GetFaceTransformation(FaceNo) : NULL;

   // setup Loc1 & Loc2
   int face_type = GetFaceElementType(FaceNo);
   if (mask & 4)
   {
      int elem_type = GetElementType(face_info.Elem1No);
      GetLocalFaceTransformation(face_type, elem_type,
                                 FaceElemTr.Loc1.Transf, face_info.Elem1Inf);
   }
   if ((mask & 8) && FaceElemTr.Elem2No >= 0)
   {
      int elem_type = GetElementType(face_info.Elem2No);
      GetLocalFaceTransformation(face_type, elem_type,
                                 FaceElemTr.Loc2.Transf, face_info.Elem2Inf);

      // NC meshes: prepend slave edge/face transformation to Loc2
      if (Nonconforming() && IsSlaveFace(face_info))
      {
         ApplyLocalSlaveTransformation(FaceElemTr.Loc2.Transf, face_info);

         if (face_type == Element::SEGMENT)
         {
            // flip Loc2 to match Loc1 and Face
            DenseMatrix &pm = FaceElemTr.Loc2.Transf.GetPointMat();
            std::swap(pm(0,0), pm(0,1));
            std::swap(pm(1,0), pm(1,1));
         }
      }
   }

   return &FaceElemTr;
}


// ADDED //
void Mesh::GetFaceElementTransformations(int FaceNo, 
                                         FaceElementTransformations &FaceElemTr,
                                         IsoparametricTransformation &Transformation, 
                                         IsoparametricTransformation &Transformation2,
                                         IsoparametricTransformation &FTr)
{

   int mask = 31;
   FaceInfo &face_info = faces_info[FaceNo];

   FaceElemTr.Elem1 = NULL;
   FaceElemTr.Elem2 = NULL;

   // setup the transformation for the first element
   FaceElemTr.Elem1No = face_info.Elem1No;
   if (mask & 1)
   {
      GetElementTransformation(FaceElemTr.Elem1No, &Transformation);
      FaceElemTr.Elem1 = &Transformation;
   }

   //  setup the transformation for the second element
   //     return NULL in the Elem2 field if there's no second element, i.e.
   //     the face is on the "boundary"
   FaceElemTr.Elem2No = face_info.Elem2No;
   if ((mask & 2) && FaceElemTr.Elem2No >= 0)
   {
#ifdef MFEM_DEBUG
      if (NURBSext && (mask & 1)) { MFEM_ABORT("NURBS mesh not supported!"); }
#endif
      GetElementTransformation(FaceElemTr.Elem2No, &Transformation2);
      FaceElemTr.Elem2 = &Transformation2;
   }

   // setup the face transformation
   FaceElemTr.FaceGeom = GetFaceGeometryType(FaceNo);
   GetFaceTransformation(FaceNo, &FTr);
   FaceElemTr.Face = &FTr;

   // setup Loc1 & Loc2
   int face_type = GetFaceElementType(FaceNo);
   if (mask & 4)
   {
      int elem_type = GetElementType(face_info.Elem1No);
      GetLocalFaceTransformation(face_type, elem_type,
                                 FaceElemTr.Loc1.Transf, face_info.Elem1Inf);
   }
   if ((mask & 8) && FaceElemTr.Elem2No >= 0)
   {
      int elem_type = GetElementType(face_info.Elem2No);
      GetLocalFaceTransformation(face_type, elem_type,
                                 FaceElemTr.Loc2.Transf, face_info.Elem2Inf);

      // NC meshes: prepend slave edge/face transformation to Loc2
      if (Nonconforming() && IsSlaveFace(face_info))
      {
         ApplyLocalSlaveTransformation(FaceElemTr.Loc2.Transf, face_info);

         if (face_type == Element::SEGMENT)
         {
            // flip Loc2 to match Loc1 and Face
            DenseMatrix &pm = FaceElemTr.Loc2.Transf.GetPointMat();
            std::swap(pm(0,0), pm(0,1));
            std::swap(pm(1,0), pm(1,1));
         }
      }
   }

}
// ADDED //



bool Mesh::IsSlaveFace(const FaceInfo &fi) const
{
   return fi.NCFace >= 0 && nc_faces_info[fi.NCFace].Slave;
}

void Mesh::ApplyLocalSlaveTransformation(IsoparametricTransformation &transf,
                                         const FaceInfo &fi)
{
#ifdef MFEM_THREAD_SAFE
   DenseMatrix composition;
#else
   static DenseMatrix composition;
#endif
   MFEM_ASSERT(fi.NCFace >= 0, "");
   transf.Transform(*nc_faces_info[fi.NCFace].PointMatrix, composition);
   transf.GetPointMat() = composition;
   transf.FinalizeTransformation();
}

FaceElementTransformations *Mesh::GetBdrFaceTransformations(int BdrElemNo)
{
   FaceElementTransformations *tr;
   int fn;
   if (Dim == 3)
   {
      fn = be_to_face[BdrElemNo];
   }
   else if (Dim == 2)
   {
      fn = be_to_edge[BdrElemNo];
   }
   else
   {
      fn = boundary[BdrElemNo]->GetVertices()[0];
   }
   // Check if the face is interior, shared, or non-conforming.
   if (FaceIsTrueInterior(fn) || faces_info[fn].NCFace >= 0)
   {
      return NULL;
   }
   tr = GetFaceElementTransformations(fn);
   tr->Face->Attribute = boundary[BdrElemNo]->GetAttribute();
   return tr;
}

<<<<<<< HEAD

// ADDED //
bool Mesh::GetBdrFaceTransformations(int BdrElemNo,
                                     FaceElementTransformations &tr,
                                     IsoparametricTransformation &Transformation, 
                                     IsoparametricTransformation &Transformation2,
                                     IsoparametricTransformation &FTr)
{
   int fn;
   bool is_not_null = true;
   if (Dim == 3)
   {
      fn = be_to_face[BdrElemNo];
   }
   else if (Dim == 2)
   {
      fn = be_to_edge[BdrElemNo];
   }
   else
   {
      fn = boundary[BdrElemNo]->GetVertices()[0];
   }
   // Check if the face is interior, shared, or non-conforming.
   if (FaceIsTrueInterior(fn) || faces_info[fn].NCFace >= 0)
   {
      is_not_null = false;
      return is_not_null;
   }
   GetFaceElementTransformations(fn, tr, Transformation, 
                                 Transformation2, FTr);
   tr.Face->Attribute = boundary[BdrElemNo]->GetAttribute();

   return is_not_null;

}
// ADDED //


void Mesh::GetFaceElements(int Face, int *Elem1, int *Elem2)
=======
void Mesh::GetFaceElements(int Face, int *Elem1, int *Elem2) const
>>>>>>> f8a3a379
{
   *Elem1 = faces_info[Face].Elem1No;
   *Elem2 = faces_info[Face].Elem2No;
}

void Mesh::GetFaceInfos(int Face, int *Inf1, int *Inf2) const
{
   *Inf1 = faces_info[Face].Elem1Inf;
   *Inf2 = faces_info[Face].Elem2Inf;
}

Geometry::Type Mesh::GetFaceGeometryType(int Face) const
{
   return (Dim == 1) ? Geometry::POINT : faces[Face]->GetGeometryType();
}

Element::Type Mesh::GetFaceElementType(int Face) const
{
   return (Dim == 1) ? Element::POINT : faces[Face]->GetType();
}

void Mesh::Init()
{
   // in order of declaration:
   Dim = spaceDim = 0;
   NumOfVertices = -1;
   NumOfElements = NumOfBdrElements = 0;
   NumOfEdges = NumOfFaces = 0;
   meshgen = mesh_geoms = 0;
   sequence = 0;
   Nodes = NULL;
   own_nodes = 1;
   NURBSext = NULL;
   ncmesh = NULL;
   last_operation = Mesh::NONE;
}

void Mesh::InitTables()
{
   el_to_edge =
      el_to_face = el_to_el = bel_to_edge = face_edge = edge_vertex = NULL;
}

void Mesh::SetEmpty()
{
   Init();
   InitTables();
}

void Mesh::DestroyTables()
{
   delete el_to_edge;
   delete el_to_face;
   delete el_to_el;
   DeleteGeometricFactors();

   if (Dim == 3)
   {
      delete bel_to_edge;
   }

   delete face_edge;
   delete edge_vertex;
}

void Mesh::DestroyPointers()
{
   if (own_nodes) { delete Nodes; }

   delete ncmesh;

   delete NURBSext;

   for (int i = 0; i < NumOfElements; i++)
   {
      FreeElement(elements[i]);
   }

   for (int i = 0; i < NumOfBdrElements; i++)
   {
      FreeElement(boundary[i]);
   }

   for (int i = 0; i < faces.Size(); i++)
   {
      FreeElement(faces[i]);
   }

   DestroyTables();
}

void Mesh::Destroy()
{
   DestroyPointers();

   elements.DeleteAll();
   vertices.DeleteAll();
   boundary.DeleteAll();
   faces.DeleteAll();
   faces_info.DeleteAll();
   nc_faces_info.DeleteAll();
   be_to_edge.DeleteAll();
   be_to_face.DeleteAll();

   // TODO:
   // IsoparametricTransformations
   // Transformation, Transformation2, BdrTransformation, FaceTransformation, EdgeTransformation;
   // FaceElementTransformations FaceElemTr;

   CoarseFineTr.Clear();

#ifdef MFEM_USE_MEMALLOC
   TetMemory.Clear();
#endif

   attributes.DeleteAll();
   bdr_attributes.DeleteAll();
}

void Mesh::DeleteLazyTables()
{
   delete el_to_el;     el_to_el = NULL;
   delete face_edge;    face_edge = NULL;
   delete edge_vertex;  edge_vertex = NULL;
   DeleteGeometricFactors();
}

void Mesh::SetAttributes()
{
   Array<int> attribs;

   attribs.SetSize(GetNBE());
   for (int i = 0; i < attribs.Size(); i++)
   {
      attribs[i] = GetBdrAttribute(i);
   }
   attribs.Sort();
   attribs.Unique();
   attribs.Copy(bdr_attributes);
   if (bdr_attributes.Size() > 0 && bdr_attributes[0] <= 0)
   {
      MFEM_WARNING("Non-positive attributes on the boundary!");
   }

   attribs.SetSize(GetNE());
   for (int i = 0; i < attribs.Size(); i++)
   {
      attribs[i] = GetAttribute(i);
   }
   attribs.Sort();
   attribs.Unique();
   attribs.Copy(attributes);
   if (attributes.Size() > 0 && attributes[0] <= 0)
   {
      MFEM_WARNING("Non-positive attributes in the domain!");
   }
}

void Mesh::InitMesh(int _Dim, int _spaceDim, int NVert, int NElem, int NBdrElem)
{
   SetEmpty();

   Dim = _Dim;
   spaceDim = _spaceDim;

   NumOfVertices = 0;
   vertices.SetSize(NVert);  // just allocate space for vertices

   NumOfElements = 0;
   elements.SetSize(NElem);  // just allocate space for Element *

   NumOfBdrElements = 0;
   boundary.SetSize(NBdrElem);  // just allocate space for Element *
}

void Mesh::AddVertex(const double *x)
{
   double *y = vertices[NumOfVertices]();

   for (int i = 0; i < spaceDim; i++)
   {
      y[i] = x[i];
   }
   NumOfVertices++;
}

void Mesh::AddTri(const int *vi, int attr)
{
   elements[NumOfElements++] = new Triangle(vi, attr);
}

void Mesh::AddTriangle(const int *vi, int attr)
{
   elements[NumOfElements++] = new Triangle(vi, attr);
}

void Mesh::AddQuad(const int *vi, int attr)
{
   elements[NumOfElements++] = new Quadrilateral(vi, attr);
}

void Mesh::AddTet(const int *vi, int attr)
{
#ifdef MFEM_USE_MEMALLOC
   Tetrahedron *tet;
   tet = TetMemory.Alloc();
   tet->SetVertices(vi);
   tet->SetAttribute(attr);
   elements[NumOfElements++] = tet;
#else
   elements[NumOfElements++] = new Tetrahedron(vi, attr);
#endif
}

void Mesh::AddWedge(const int *vi, int attr)
{
   elements[NumOfElements++] = new Wedge(vi, attr);
}

void Mesh::AddHex(const int *vi, int attr)
{
   elements[NumOfElements++] = new Hexahedron(vi, attr);
}

void Mesh::AddHexAsTets(const int *vi, int attr)
{
   static const int hex_to_tet[6][4] =
   {
      { 0, 1, 2, 6 }, { 0, 5, 1, 6 }, { 0, 4, 5, 6 },
      { 0, 2, 3, 6 }, { 0, 3, 7, 6 }, { 0, 7, 4, 6 }
   };
   int ti[4];

   for (int i = 0; i < 6; i++)
   {
      for (int j = 0; j < 4; j++)
      {
         ti[j] = vi[hex_to_tet[i][j]];
      }
      AddTet(ti, attr);
   }
}

void Mesh::AddHexAsWedges(const int *vi, int attr)
{
   static const int hex_to_wdg[2][6] =
   {
      { 0, 1, 2, 4, 5, 6 }, { 0, 2, 3, 4, 6, 7 }
   };
   int ti[6];

   for (int i = 0; i < 2; i++)
   {
      for (int j = 0; j < 6; j++)
      {
         ti[j] = vi[hex_to_wdg[i][j]];
      }
      AddWedge(ti, attr);
   }
}

void Mesh::AddBdrSegment(const int *vi, int attr)
{
   boundary[NumOfBdrElements++] = new Segment(vi, attr);
}

void Mesh::AddBdrTriangle(const int *vi, int attr)
{
   boundary[NumOfBdrElements++] = new Triangle(vi, attr);
}

void Mesh::AddBdrQuad(const int *vi, int attr)
{
   boundary[NumOfBdrElements++] = new Quadrilateral(vi, attr);
}

void Mesh::AddBdrQuadAsTriangles(const int *vi, int attr)
{
   static const int quad_to_tri[2][3] = { { 0, 1, 2 }, { 0, 2, 3 } };
   int ti[3];

   for (int i = 0; i < 2; i++)
   {
      for (int j = 0; j < 3; j++)
      {
         ti[j] = vi[quad_to_tri[i][j]];
      }
      AddBdrTriangle(ti, attr);
   }
}

void Mesh::GenerateBoundaryElements()
{
   int i, j;
   Array<int> &be2face = (Dim == 2) ? be_to_edge : be_to_face;

   // GenerateFaces();

   for (i = 0; i < boundary.Size(); i++)
   {
      FreeElement(boundary[i]);
   }

   if (Dim == 3)
   {
      delete bel_to_edge;
      bel_to_edge = NULL;
   }

   // count the 'NumOfBdrElements'
   NumOfBdrElements = 0;
   for (i = 0; i < faces_info.Size(); i++)
   {
      if (faces_info[i].Elem2No < 0) { NumOfBdrElements++; }
   }

   boundary.SetSize(NumOfBdrElements);
   be2face.SetSize(NumOfBdrElements);
   for (j = i = 0; i < faces_info.Size(); i++)
   {
      if (faces_info[i].Elem2No < 0)
      {
         boundary[j] = faces[i]->Duplicate(this);
         be2face[j++] = i;
      }
   }
   // In 3D, 'bel_to_edge' is destroyed but it's not updated.
}

void Mesh::FinalizeCheck()
{
   MFEM_VERIFY(vertices.Size() == NumOfVertices ||
               vertices.Size() == 0,
               "incorrect number of vertices: preallocated: " << vertices.Size()
               << ", actually added: " << NumOfVertices);
   MFEM_VERIFY(elements.Size() == NumOfElements,
               "incorrect number of elements: preallocated: " << elements.Size()
               << ", actually added: " << NumOfElements);
   MFEM_VERIFY(boundary.Size() == NumOfBdrElements,
               "incorrect number of boundary elements: preallocated: "
               << boundary.Size() << ", actually added: " << NumOfBdrElements);
}

void Mesh::FinalizeTriMesh(int generate_edges, int refine, bool fix_orientation)
{
   FinalizeCheck();
   CheckElementOrientation(fix_orientation);

   if (refine)
   {
      MarkTriMeshForRefinement();
   }

   if (generate_edges)
   {
      el_to_edge = new Table;
      NumOfEdges = GetElementToEdgeTable(*el_to_edge, be_to_edge);
      GenerateFaces();
      CheckBdrElementOrientation();
   }
   else
   {
      NumOfEdges = 0;
   }

   NumOfFaces = 0;

   SetAttributes();

   SetMeshGen();
}

void Mesh::FinalizeQuadMesh(int generate_edges, int refine,
                            bool fix_orientation)
{
   FinalizeCheck();
   if (fix_orientation)
   {
      CheckElementOrientation(fix_orientation);
   }

   if (generate_edges)
   {
      el_to_edge = new Table;
      NumOfEdges = GetElementToEdgeTable(*el_to_edge, be_to_edge);
      GenerateFaces();
      CheckBdrElementOrientation();
   }
   else
   {
      NumOfEdges = 0;
   }

   NumOfFaces = 0;

   SetAttributes();

   SetMeshGen();
}


#ifdef MFEM_USE_GECKO
void Mesh::GetGeckoElementReordering(Array<int> &ordering,
                                     int iterations, int window,
                                     int period, int seed)
{
   Gecko::Graph graph;

   Gecko::Functional *functional =
      new Gecko::FunctionalGeometric(); // ordering functional

   // Run through all the elements and insert the nodes in the graph for them
   for (int elemid = 0; elemid < GetNE(); ++elemid)
   {
      graph.insert();
   }

   // Run through all the elems and insert arcs to the graph for each element
   // face Indices in Gecko are 1 based hence the +1 on the insertion
   const Table &my_el_to_el = ElementToElementTable();
   for (int elemid = 0; elemid < GetNE(); ++elemid)
   {
      const int *neighid = my_el_to_el.GetRow(elemid);
      for (int i = 0; i < my_el_to_el.RowSize(elemid); ++i)
      {
         graph.insert(elemid + 1,  neighid[i] + 1);
      }
   }

   // Get the reordering from Gecko and copy it into the ordering Array<int>
   graph.order(functional, iterations, window, period, seed);
   ordering.DeleteAll();
   ordering.SetSize(GetNE());
   Gecko::Node::Index NE = GetNE();
   for (Gecko::Node::Index gnodeid = 1; gnodeid <= NE; ++gnodeid)
   {
      ordering[gnodeid - 1] = graph.rank(gnodeid);
   }

   delete functional;
}
#endif


void Mesh::ReorderElements(const Array<int> &ordering, bool reorder_vertices)
{
   if (NURBSext)
   {
      MFEM_WARNING("element reordering of NURBS meshes is not supported.");
      return;
   }
   if (ncmesh)
   {
      MFEM_WARNING("element reordering of non-conforming meshes is not"
                   " supported.");
      return;
   }
   MFEM_VERIFY(ordering.Size() == GetNE(), "invalid reordering array.")

   // Data members that need to be updated:

   // - elements   - reorder of the pointers and the vertex ids if reordering
   //                the vertices
   // - vertices   - if reordering the vertices
   // - boundary   - update the vertex ids, if reordering the vertices
   // - faces      - regenerate
   // - faces_info - regenerate

   // Deleted by DeleteTables():
   // - el_to_edge  - rebuild in 2D and 3D only
   // - el_to_face  - rebuild in 3D only
   // - bel_to_edge - rebuild in 3D only
   // - el_to_el    - no need to rebuild
   // - face_edge   - no need to rebuild
   // - edge_vertex - no need to rebuild
   // - geom_factors - no need to rebuild

   // - be_to_edge  - 2D only
   // - be_to_face  - 3D only

   // - Nodes

   // Save the locations of the Nodes so we can rebuild them later
   Array<Vector*> old_elem_node_vals;
   FiniteElementSpace *nodes_fes = NULL;
   if (Nodes)
   {
      old_elem_node_vals.SetSize(GetNE());
      nodes_fes = Nodes->FESpace();
      Array<int> old_dofs;
      Vector vals;
      for (int old_elid = 0; old_elid < GetNE(); ++old_elid)
      {
         nodes_fes->GetElementVDofs(old_elid, old_dofs);
         Nodes->GetSubVector(old_dofs, vals);
         old_elem_node_vals[old_elid] = new Vector(vals);
      }
   }

   // Get the newly ordered elements
   Array<Element *> new_elements(GetNE());
   for (int old_elid = 0; old_elid < ordering.Size(); ++old_elid)
   {
      int new_elid = ordering[old_elid];
      new_elements[new_elid] = elements[old_elid];
   }
   mfem::Swap(elements, new_elements);
   new_elements.DeleteAll();

   if (reorder_vertices)
   {
      // Get the new vertex ordering permutation vectors and fill the new
      // vertices
      Array<int> vertex_ordering(GetNV());
      vertex_ordering = -1;
      Array<Vertex> new_vertices(GetNV());
      int new_vertex_ind = 0;
      for (int new_elid = 0; new_elid < GetNE(); ++new_elid)
      {
         int *elem_vert = elements[new_elid]->GetVertices();
         int nv = elements[new_elid]->GetNVertices();
         for (int vi = 0; vi < nv; ++vi)
         {
            int old_vertex_ind = elem_vert[vi];
            if (vertex_ordering[old_vertex_ind] == -1)
            {
               vertex_ordering[old_vertex_ind] = new_vertex_ind;
               new_vertices[new_vertex_ind] = vertices[old_vertex_ind];
               new_vertex_ind++;
            }
         }
      }
      mfem::Swap(vertices, new_vertices);
      new_vertices.DeleteAll();

      // Replace the vertex ids in the elements with the reordered vertex
      // numbers
      for (int new_elid = 0; new_elid < GetNE(); ++new_elid)
      {
         int *elem_vert = elements[new_elid]->GetVertices();
         int nv = elements[new_elid]->GetNVertices();
         for (int vi = 0; vi < nv; ++vi)
         {
            elem_vert[vi] = vertex_ordering[elem_vert[vi]];
         }
      }

      // Replace the vertex ids in the boundary with reordered vertex numbers
      for (int belid = 0; belid < GetNBE(); ++belid)
      {
         int *be_vert = boundary[belid]->GetVertices();
         int nv = boundary[belid]->GetNVertices();
         for (int vi = 0; vi < nv; ++vi)
         {
            be_vert[vi] = vertex_ordering[be_vert[vi]];
         }
      }
   }

   // Destroy tables that need to be rebuild
   DeleteTables();

   if (Dim > 1)
   {
      // generate el_to_edge, be_to_edge (2D), bel_to_edge (3D)
      el_to_edge = new Table;
      NumOfEdges = GetElementToEdgeTable(*el_to_edge, be_to_edge);
   }
   if (Dim > 2)
   {
      // generate el_to_face, be_to_face
      GetElementToFaceTable();
   }
   // Update faces and faces_info
   GenerateFaces();

   // Build the nodes from the saved locations if they were around before
   if (Nodes)
   {
      // To force FE space update, we need to increase 'sequence':
      sequence++;
      last_operation = Mesh::NONE;
      nodes_fes->Update(false); // want_transform = false
      Nodes->Update(); // just needed to update Nodes->sequence
      Array<int> new_dofs;
      for (int old_elid = 0; old_elid < GetNE(); ++old_elid)
      {
         int new_elid = ordering[old_elid];
         nodes_fes->GetElementVDofs(new_elid, new_dofs);
         Nodes->SetSubVector(new_dofs, *(old_elem_node_vals[old_elid]));
         delete old_elem_node_vals[old_elid];
      }
   }
}


void Mesh::MarkForRefinement()
{
   if (meshgen & 1)
   {
      if (Dim == 2)
      {
         MarkTriMeshForRefinement();
      }
      else if (Dim == 3)
      {
         DSTable v_to_v(NumOfVertices);
         GetVertexToVertexTable(v_to_v);
         MarkTetMeshForRefinement(v_to_v);
      }
   }
}

void Mesh::MarkTriMeshForRefinement()
{
   // Mark the longest triangle edge by rotating the indeces so that
   // vertex 0 - vertex 1 is the longest edge in the triangle.
   DenseMatrix pmat;
   for (int i = 0; i < NumOfElements; i++)
   {
      if (elements[i]->GetType() == Element::TRIANGLE)
      {
         GetPointMatrix(i, pmat);
         static_cast<Triangle*>(elements[i])->MarkEdge(pmat);
      }
   }
}

void Mesh::GetEdgeOrdering(DSTable &v_to_v, Array<int> &order)
{
   NumOfEdges = v_to_v.NumberOfEntries();
   order.SetSize(NumOfEdges);
   Array<Pair<double, int> > length_idx(NumOfEdges);

   for (int i = 0; i < NumOfVertices; i++)
   {
      for (DSTable::RowIterator it(v_to_v, i); !it; ++it)
      {
         int j = it.Index();
         length_idx[j].one = GetLength(i, it.Column());
         length_idx[j].two = j;
      }
   }

   // Sort by increasing edge-length.
   length_idx.Sort();

   for (int i = 0; i < NumOfEdges; i++)
   {
      order[length_idx[i].two] = i;
   }
}

void Mesh::MarkTetMeshForRefinement(DSTable &v_to_v)
{
   // Mark the longest tetrahedral edge by rotating the indices so that
   // vertex 0 - vertex 1 is the longest edge in the element.
   Array<int> order;
   GetEdgeOrdering(v_to_v, order);

   for (int i = 0; i < NumOfElements; i++)
   {
      if (elements[i]->GetType() == Element::TETRAHEDRON)
      {
         elements[i]->MarkEdge(v_to_v, order);
      }
   }
   for (int i = 0; i < NumOfBdrElements; i++)
   {
      if (boundary[i]->GetType() == Element::TRIANGLE)
      {
         boundary[i]->MarkEdge(v_to_v, order);
      }
   }
}

void Mesh::PrepareNodeReorder(DSTable **old_v_to_v, Table **old_elem_vert)
{
   if (*old_v_to_v && *old_elem_vert)
   {
      return;
   }

   FiniteElementSpace *fes = Nodes->FESpace();

   if (*old_v_to_v == NULL)
   {
      bool need_v_to_v = false;
      Array<int> dofs;
      for (int i = 0; i < GetNEdges(); i++)
      {
         // Since edge indices may change, we need to permute edge interior dofs
         // any time an edge index changes and there is at least one dof on that
         // edge.
         fes->GetEdgeInteriorDofs(i, dofs);
         if (dofs.Size() > 0)
         {
            need_v_to_v = true;
            break;
         }
      }
      if (need_v_to_v)
      {
         *old_v_to_v = new DSTable(NumOfVertices);
         GetVertexToVertexTable(*(*old_v_to_v));
      }
   }
   if (*old_elem_vert == NULL)
   {
      bool need_elem_vert = false;
      Array<int> dofs;
      for (int i = 0; i < GetNE(); i++)
      {
         // Since element indices do not change, we need to permute element
         // interior dofs only when there are at least 2 interior dofs in an
         // element (assuming the nodal dofs are non-directional).
         fes->GetElementInteriorDofs(i, dofs);
         if (dofs.Size() > 1)
         {
            need_elem_vert = true;
            break;
         }
      }
      if (need_elem_vert)
      {
         *old_elem_vert = new Table;
         (*old_elem_vert)->MakeI(GetNE());
         for (int i = 0; i < GetNE(); i++)
         {
            (*old_elem_vert)->AddColumnsInRow(i, elements[i]->GetNVertices());
         }
         (*old_elem_vert)->MakeJ();
         for (int i = 0; i < GetNE(); i++)
         {
            (*old_elem_vert)->AddConnections(i, elements[i]->GetVertices(),
                                             elements[i]->GetNVertices());
         }
         (*old_elem_vert)->ShiftUpI();
      }
   }
}

void Mesh::DoNodeReorder(DSTable *old_v_to_v, Table *old_elem_vert)
{
   FiniteElementSpace *fes = Nodes->FESpace();
   const FiniteElementCollection *fec = fes->FEColl();
   Array<int> old_dofs, new_dofs;

   // assuming that all edges have the same number of dofs
   if (NumOfEdges) { fes->GetEdgeInteriorDofs(0, old_dofs); }
   const int num_edge_dofs = old_dofs.Size();

   // Save the original nodes
   const Vector onodes = *Nodes;

   // vertex dofs do not need to be moved
   fes->GetVertexDofs(0, old_dofs);
   int offset = NumOfVertices * old_dofs.Size();

   // edge dofs:
   // edge enumeration may be different but edge orientation is the same
   if (num_edge_dofs > 0)
   {
      DSTable new_v_to_v(NumOfVertices);
      GetVertexToVertexTable(new_v_to_v);

      for (int i = 0; i < NumOfVertices; i++)
      {
         for (DSTable::RowIterator it(new_v_to_v, i); !it; ++it)
         {
            const int old_i = (*old_v_to_v)(i, it.Column());
            const int new_i = it.Index();
            if (new_i == old_i) { continue; }

            old_dofs.SetSize(num_edge_dofs);
            new_dofs.SetSize(num_edge_dofs);
            for (int j = 0; j < num_edge_dofs; j++)
            {
               old_dofs[j] = offset + old_i * num_edge_dofs + j;
               new_dofs[j] = offset + new_i * num_edge_dofs + j;
            }
            fes->DofsToVDofs(old_dofs);
            fes->DofsToVDofs(new_dofs);
            for (int j = 0; j < old_dofs.Size(); j++)
            {
               (*Nodes)(new_dofs[j]) = onodes(old_dofs[j]);
            }
         }
      }
      offset += NumOfEdges * num_edge_dofs;
   }

   // face dofs:
   // both enumeration and orientation of the faces may be different
   if (fes->GetNFDofs() > 0)
   {
      // generate the old face-vertex table using the unmodified 'faces'
      Table old_face_vertex;
      old_face_vertex.MakeI(NumOfFaces);
      for (int i = 0; i < NumOfFaces; i++)
      {
         old_face_vertex.AddColumnsInRow(i, faces[i]->GetNVertices());
      }
      old_face_vertex.MakeJ();
      for (int i = 0; i < NumOfFaces; i++)
         old_face_vertex.AddConnections(i, faces[i]->GetVertices(),
                                        faces[i]->GetNVertices());
      old_face_vertex.ShiftUpI();

      // update 'el_to_face', 'be_to_face', 'faces', and 'faces_info'
      STable3D *faces_tbl = GetElementToFaceTable(1);
      GenerateFaces();

      // compute the new face dof offsets
      Array<int> new_fdofs(NumOfFaces+1);
      new_fdofs[0] = 0;
      for (int i = 0; i < NumOfFaces; i++) // i = old face index
      {
         const int *old_v = old_face_vertex.GetRow(i);
         int new_i; // new face index
         switch (old_face_vertex.RowSize(i))
         {
            case 3:
               new_i = (*faces_tbl)(old_v[0], old_v[1], old_v[2]);
               break;
            case 4:
            default:
               new_i = (*faces_tbl)(old_v[0], old_v[1], old_v[2], old_v[3]);
               break;
         }
         fes->GetFaceInteriorDofs(i, old_dofs);
         new_fdofs[new_i+1] = old_dofs.Size();
      }
      new_fdofs.PartialSum();

      // loop over the old face numbers
      for (int i = 0; i < NumOfFaces; i++)
      {
         const int *old_v = old_face_vertex.GetRow(i), *new_v;
         const int *dof_ord;
         int new_i, new_or;
         switch (old_face_vertex.RowSize(i))
         {
            case 3:
               new_i = (*faces_tbl)(old_v[0], old_v[1], old_v[2]);
               new_v = faces[new_i]->GetVertices();
               new_or = GetTriOrientation(old_v, new_v);
               dof_ord = fec->DofOrderForOrientation(Geometry::TRIANGLE, new_or);
               break;
            case 4:
            default:
               new_i = (*faces_tbl)(old_v[0], old_v[1], old_v[2], old_v[3]);
               new_v = faces[new_i]->GetVertices();
               new_or = GetQuadOrientation(old_v, new_v);
               dof_ord = fec->DofOrderForOrientation(Geometry::SQUARE, new_or);
               break;
         }

         fes->GetFaceInteriorDofs(i, old_dofs);
         new_dofs.SetSize(old_dofs.Size());
         for (int j = 0; j < old_dofs.Size(); j++)
         {
            // we assume the dofs are non-directional, i.e. dof_ord[j] is >= 0
            const int old_j = dof_ord[j];
            new_dofs[old_j] = offset + new_fdofs[new_i] + j;
         }
         fes->DofsToVDofs(old_dofs);
         fes->DofsToVDofs(new_dofs);
         for (int j = 0; j < old_dofs.Size(); j++)
         {
            (*Nodes)(new_dofs[j]) = onodes(old_dofs[j]);
         }
      }

      offset += fes->GetNFDofs();
      delete faces_tbl;
   }

   // element dofs:
   // element orientation may be different
   if (old_elem_vert) // have elements with 2 or more dofs
   {
      // matters when the 'fec' is
      // (this code is executed only for triangles/tets)
      // - Pk on triangles, k >= 4
      // - Qk on quads,     k >= 3
      // - Pk on tets,      k >= 5
      // - Qk on hexes,     k >= 3
      // - DG spaces
      // - ...

      // loop over all elements
      for (int i = 0; i < GetNE(); i++)
      {
         const int *old_v = old_elem_vert->GetRow(i);
         const int *new_v = elements[i]->GetVertices();
         const int *dof_ord;
         int new_or;
         const Geometry::Type geom = elements[i]->GetGeometryType();
         switch (geom)
         {
            case Geometry::SEGMENT:
               new_or = (old_v[0] == new_v[0]) ? +1 : -1;
               break;
            case Geometry::TRIANGLE:
               new_or = GetTriOrientation(old_v, new_v);
               break;
            case Geometry::SQUARE:
               new_or = GetQuadOrientation(old_v, new_v);
               break;
            default:
               new_or = 0;
               MFEM_ABORT(Geometry::Name[geom] << " elements (" << fec->Name()
                          << " FE collection) are not supported yet!");
               break;
         }
         dof_ord = fec->DofOrderForOrientation(geom, new_or);
         MFEM_VERIFY(dof_ord != NULL,
                     "FE collection '" << fec->Name()
                     << "' does not define reordering for "
                     << Geometry::Name[geom] << " elements!");
         fes->GetElementInteriorDofs(i, old_dofs);
         new_dofs.SetSize(old_dofs.Size());
         for (int j = 0; j < new_dofs.Size(); j++)
         {
            // we assume the dofs are non-directional, i.e. dof_ord[j] is >= 0
            const int old_j = dof_ord[j];
            new_dofs[old_j] = offset + j;
         }
         offset += new_dofs.Size();
         fes->DofsToVDofs(old_dofs);
         fes->DofsToVDofs(new_dofs);
         for (int j = 0; j < old_dofs.Size(); j++)
         {
            (*Nodes)(new_dofs[j]) = onodes(old_dofs[j]);
         }
      }
   }

   // Update Tables, faces, etc
   if (Dim > 2)
   {
      if (fes->GetNFDofs() == 0)
      {
         // needed for FE spaces that have face dofs, even if
         // the 'Nodes' do not have face dofs.
         GetElementToFaceTable();
         GenerateFaces();
      }
      CheckBdrElementOrientation();
   }
   if (el_to_edge)
   {
      // update 'el_to_edge', 'be_to_edge' (2D), 'bel_to_edge' (3D)
      NumOfEdges = GetElementToEdgeTable(*el_to_edge, be_to_edge);
      if (Dim == 2)
      {
         // update 'faces' and 'faces_info'
         GenerateFaces();
         CheckBdrElementOrientation();
      }
   }
   // To force FE space update, we need to increase 'sequence':
   sequence++;
   last_operation = Mesh::NONE;
   fes->Update(false); // want_transform = false
   Nodes->Update(); // just needed to update Nodes->sequence
}

void Mesh::FinalizeTetMesh(int generate_edges, int refine, bool fix_orientation)
{
   FinalizeCheck();
   CheckElementOrientation(fix_orientation);

   if (NumOfBdrElements == 0)
   {
      GetElementToFaceTable();
      GenerateFaces();
      GenerateBoundaryElements();
   }

   if (refine)
   {
      DSTable v_to_v(NumOfVertices);
      GetVertexToVertexTable(v_to_v);
      MarkTetMeshForRefinement(v_to_v);
   }

   GetElementToFaceTable();
   GenerateFaces();

   CheckBdrElementOrientation();

   if (generate_edges == 1)
   {
      el_to_edge = new Table;
      NumOfEdges = GetElementToEdgeTable(*el_to_edge, be_to_edge);
   }
   else
   {
      el_to_edge = NULL;  // Not really necessary -- InitTables was called
      bel_to_edge = NULL;
      NumOfEdges = 0;
   }

   SetAttributes();

   SetMeshGen();
}

void Mesh::FinalizeWedgeMesh(int generate_edges, int refine,
                             bool fix_orientation)
{
   FinalizeCheck();
   CheckElementOrientation(fix_orientation);

   if (NumOfBdrElements == 0)
   {
      GetElementToFaceTable();
      GenerateFaces();
      GenerateBoundaryElements();
   }

   GetElementToFaceTable();
   GenerateFaces();

   CheckBdrElementOrientation();

   if (generate_edges == 1)
   {
      el_to_edge = new Table;
      NumOfEdges = GetElementToEdgeTable(*el_to_edge, be_to_edge);
   }
   else
   {
      el_to_edge = NULL;  // Not really necessary -- InitTables was called
      bel_to_edge = NULL;
      NumOfEdges = 0;
   }

   SetAttributes();

   SetMeshGen();
}

void Mesh::FinalizeHexMesh(int generate_edges, int refine, bool fix_orientation)
{
   FinalizeCheck();
   CheckElementOrientation(fix_orientation);

   GetElementToFaceTable();
   GenerateFaces();

   if (NumOfBdrElements == 0)
   {
      GenerateBoundaryElements();
   }

   CheckBdrElementOrientation();

   if (generate_edges)
   {
      el_to_edge = new Table;
      NumOfEdges = GetElementToEdgeTable(*el_to_edge, be_to_edge);
   }
   else
   {
      NumOfEdges = 0;
   }

   SetAttributes();

   SetMeshGen();
}

void Mesh::FinalizeMesh(int refine, bool fix_orientation)
{
   FinalizeTopology();

   Finalize(refine, fix_orientation);
}

void Mesh::FinalizeTopology(bool generate_bdr)
{
   // Requirements: the following should be defined:
   //   1) Dim
   //   2) NumOfElements, elements
   //   3) NumOfBdrElements, boundary
   //   4) NumOfVertices
   // Optional:
   //   2) ncmesh may be defined
   //   3) el_to_edge may be allocated (it will be re-computed)

   FinalizeCheck();
   bool generate_edges = true;

   if (spaceDim == 0) { spaceDim = Dim; }
   if (ncmesh) { ncmesh->spaceDim = spaceDim; }

   // set the mesh type: 'meshgen', ...
   SetMeshGen();

   // generate the faces
   if (Dim > 2)
   {
      GetElementToFaceTable();
      GenerateFaces();
      if (NumOfBdrElements == 0 && generate_bdr)
      {
         GenerateBoundaryElements();
         GetElementToFaceTable(); // update be_to_face
      }
   }
   else
   {
      NumOfFaces = 0;
   }

   // generate edges if requested
   if (Dim > 1 && generate_edges)
   {
      // el_to_edge may already be allocated (P2 VTK meshes)
      if (!el_to_edge) { el_to_edge = new Table; }
      NumOfEdges = GetElementToEdgeTable(*el_to_edge, be_to_edge);
      if (Dim == 2)
      {
         GenerateFaces(); // 'Faces' in 2D refers to the edges
         if (NumOfBdrElements == 0 && generate_bdr)
         {
            GenerateBoundaryElements();
         }
      }
   }
   else
   {
      NumOfEdges = 0;
   }

   if (Dim == 1)
   {
      GenerateFaces();
   }

   if (ncmesh)
   {
      // tell NCMesh the numbering of edges/faces
      ncmesh->OnMeshUpdated(this);

      // update faces_info with NC relations
      GenerateNCFaceInfo();
   }

   // generate the arrays 'attributes' and 'bdr_attributes'
   SetAttributes();
}

void Mesh::Finalize(bool refine, bool fix_orientation)
{
   if (NURBSext || ncmesh)
   {
      MFEM_ASSERT(CheckElementOrientation(false) == 0, "");
      MFEM_ASSERT(CheckBdrElementOrientation() == 0, "");
      return;
   }

   // Requirements:
   //  1) FinalizeTopology() or equivalent was called
   //  2) if (Nodes == NULL), vertices must be defined
   //  3) if (Nodes != NULL), Nodes must be defined

   const bool check_orientation = true; // for regular elements, not boundary
   const bool curved = (Nodes != NULL);
   const bool may_change_topology =
      ( refine && (Dim > 1 && (meshgen & 1)) ) ||
      ( check_orientation && fix_orientation &&
        (Dim == 2 || (Dim == 3 && (meshgen & 1))) );

   DSTable *old_v_to_v = NULL;
   Table *old_elem_vert = NULL;

   if (curved && may_change_topology)
   {
      PrepareNodeReorder(&old_v_to_v, &old_elem_vert);
   }

   if (check_orientation)
   {
      // check and optionally fix element orientation
      CheckElementOrientation(fix_orientation);
   }
   if (refine)
   {
      MarkForRefinement();   // may change topology!
   }

   if (may_change_topology)
   {
      if (curved)
      {
         DoNodeReorder(old_v_to_v, old_elem_vert); // updates the mesh topology
         delete old_elem_vert;
         delete old_v_to_v;
      }
      else
      {
         FinalizeTopology(); // Re-computes some data unnecessarily.
      }

      // TODO: maybe introduce Mesh::NODE_REORDER operation and FESpace::
      // NodeReorderMatrix and do Nodes->Update() instead of DoNodeReorder?
   }

   // check and fix boundary element orientation
   CheckBdrElementOrientation();

#ifdef MFEM_DEBUG
   // For non-orientable surfaces/manifolds, the check below will fail, so we
   // only perform it when Dim == spaceDim.
   if (Dim >= 2 && Dim == spaceDim)
   {
      const int num_faces = GetNumFaces();
      for (int i = 0; i < num_faces; i++)
      {
         MFEM_VERIFY(faces_info[i].Elem2No < 0 ||
                     faces_info[i].Elem2Inf%2 != 0, "invalid mesh topology");
      }
   }
#endif
}

void Mesh::Make3D(int nx, int ny, int nz, Element::Type type,
                  double sx, double sy, double sz, bool sfc_ordering)
{
   int x, y, z;

   int NVert, NElem, NBdrElem;

   NVert = (nx+1) * (ny+1) * (nz+1);
   NElem = nx * ny * nz;
   NBdrElem = 2*(nx*ny+nx*nz+ny*nz);
   if (type == Element::TETRAHEDRON)
   {
      NElem *= 6;
      NBdrElem *= 2;
   }
   else if (type == Element::WEDGE)
   {
      NElem *= 2;
      NBdrElem += 2*nx*ny;
   }

   InitMesh(3, 3, NVert, NElem, NBdrElem);

   double coord[3];
   int ind[8];

   // Sets vertices and the corresponding coordinates
   for (z = 0; z <= nz; z++)
   {
      coord[2] = ((double) z / nz) * sz;
      for (y = 0; y <= ny; y++)
      {
         coord[1] = ((double) y / ny) * sy;
         for (x = 0; x <= nx; x++)
         {
            coord[0] = ((double) x / nx) * sx;
            AddVertex(coord);
         }
      }
   }

#define VTX(XC, YC, ZC) ((XC)+((YC)+(ZC)*(ny+1))*(nx+1))

   // Sets elements and the corresponding indices of vertices
   if (sfc_ordering && type == Element::HEXAHEDRON)
   {
      Array<int> sfc;
      NCMesh::GridSfcOrdering3D(nx, ny, nz, sfc);
      MFEM_VERIFY(sfc.Size() == 3*nx*ny*nz, "");

      for (int k = 0; k < nx*ny*nz; k++)
      {
         x = sfc[3*k + 0];
         y = sfc[3*k + 1];
         z = sfc[3*k + 2];

         ind[0] = VTX(x  , y  , z  );
         ind[1] = VTX(x+1, y  , z  );
         ind[2] = VTX(x+1, y+1, z  );
         ind[3] = VTX(x  , y+1, z  );
         ind[4] = VTX(x  , y  , z+1);
         ind[5] = VTX(x+1, y  , z+1);
         ind[6] = VTX(x+1, y+1, z+1);
         ind[7] = VTX(x  , y+1, z+1);

         AddHex(ind, 1);
      }
   }
   else
   {
      for (z = 0; z < nz; z++)
      {
         for (y = 0; y < ny; y++)
         {
            for (x = 0; x < nx; x++)
            {
               ind[0] = VTX(x  , y  , z  );
               ind[1] = VTX(x+1, y  , z  );
               ind[2] = VTX(x+1, y+1, z  );
               ind[3] = VTX(x  , y+1, z  );
               ind[4] = VTX(x  , y  , z+1);
               ind[5] = VTX(x+1, y  , z+1);
               ind[6] = VTX(x+1, y+1, z+1);
               ind[7] = VTX(x  , y+1, z+1);
               if (type == Element::TETRAHEDRON)
               {
                  AddHexAsTets(ind, 1);
               }
               else if (type == Element::WEDGE)
               {
                  AddHexAsWedges(ind, 1);
               }
               else
               {
                  AddHex(ind, 1);
               }
            }
         }
      }
   }

   // Sets boundary elements and the corresponding indices of vertices
   // bottom, bdr. attribute 1
   for (y = 0; y < ny; y++)
   {
      for (x = 0; x < nx; x++)
      {
         ind[0] = VTX(x  , y  , 0);
         ind[1] = VTX(x  , y+1, 0);
         ind[2] = VTX(x+1, y+1, 0);
         ind[3] = VTX(x+1, y  , 0);
         if (type == Element::TETRAHEDRON)
         {
            AddBdrQuadAsTriangles(ind, 1);
         }
         else if (type == Element::WEDGE)
         {
            AddBdrQuadAsTriangles(ind, 1);
         }
         else
         {
            AddBdrQuad(ind, 1);
         }
      }
   }
   // top, bdr. attribute 6
   for (y = 0; y < ny; y++)
   {
      for (x = 0; x < nx; x++)
      {
         ind[0] = VTX(x  , y  , nz);
         ind[1] = VTX(x+1, y  , nz);
         ind[2] = VTX(x+1, y+1, nz);
         ind[3] = VTX(x  , y+1, nz);
         if (type == Element::TETRAHEDRON)
         {
            AddBdrQuadAsTriangles(ind, 6);
         }
         else if (type == Element::WEDGE)
         {
            AddBdrQuadAsTriangles(ind, 1);
         }
         else
         {
            AddBdrQuad(ind, 6);
         }
      }
   }
   // left, bdr. attribute 5
   for (z = 0; z < nz; z++)
   {
      for (y = 0; y < ny; y++)
      {
         ind[0] = VTX(0  , y  , z  );
         ind[1] = VTX(0  , y  , z+1);
         ind[2] = VTX(0  , y+1, z+1);
         ind[3] = VTX(0  , y+1, z  );
         if (type == Element::TETRAHEDRON)
         {
            AddBdrQuadAsTriangles(ind, 5);
         }
         else
         {
            AddBdrQuad(ind, 5);
         }
      }
   }
   // right, bdr. attribute 3
   for (z = 0; z < nz; z++)
   {
      for (y = 0; y < ny; y++)
      {
         ind[0] = VTX(nx, y  , z  );
         ind[1] = VTX(nx, y+1, z  );
         ind[2] = VTX(nx, y+1, z+1);
         ind[3] = VTX(nx, y  , z+1);
         if (type == Element::TETRAHEDRON)
         {
            AddBdrQuadAsTriangles(ind, 3);
         }
         else
         {
            AddBdrQuad(ind, 3);
         }
      }
   }
   // front, bdr. attribute 2
   for (x = 0; x < nx; x++)
   {
      for (z = 0; z < nz; z++)
      {
         ind[0] = VTX(x  , 0, z  );
         ind[1] = VTX(x+1, 0, z  );
         ind[2] = VTX(x+1, 0, z+1);
         ind[3] = VTX(x  , 0, z+1);
         if (type == Element::TETRAHEDRON)
         {
            AddBdrQuadAsTriangles(ind, 2);
         }
         else
         {
            AddBdrQuad(ind, 2);
         }
      }
   }
   // back, bdr. attribute 4
   for (x = 0; x < nx; x++)
   {
      for (z = 0; z < nz; z++)
      {
         ind[0] = VTX(x  , ny, z  );
         ind[1] = VTX(x  , ny, z+1);
         ind[2] = VTX(x+1, ny, z+1);
         ind[3] = VTX(x+1, ny, z  );
         if (type == Element::TETRAHEDRON)
         {
            AddBdrQuadAsTriangles(ind, 4);
         }
         else
         {
            AddBdrQuad(ind, 4);
         }
      }
   }

#undef VTX

#if 0
   ofstream test_stream("debug.mesh");
   Print(test_stream);
   test_stream.close();
#endif

   FinalizeTopology();

   // Finalize(...) can be called after this method, if needed
}

void Mesh::Make2D(int nx, int ny, Element::Type type,
                  double sx, double sy,
                  bool generate_edges, bool sfc_ordering)
{
   int i, j, k;

   SetEmpty();

   Dim = spaceDim = 2;

   // Creates quadrilateral mesh
   if (type == Element::QUADRILATERAL)
   {
      NumOfVertices = (nx+1) * (ny+1);
      NumOfElements = nx * ny;
      NumOfBdrElements = 2 * nx + 2 * ny;

      vertices.SetSize(NumOfVertices);
      elements.SetSize(NumOfElements);
      boundary.SetSize(NumOfBdrElements);

      double cx, cy;
      int ind[4];

      // Sets vertices and the corresponding coordinates
      k = 0;
      for (j = 0; j < ny+1; j++)
      {
         cy = ((double) j / ny) * sy;
         for (i = 0; i < nx+1; i++)
         {
            cx = ((double) i / nx) * sx;
            vertices[k](0) = cx;
            vertices[k](1) = cy;
            k++;
         }
      }

      // Sets elements and the corresponding indices of vertices
      if (sfc_ordering)
      {
         Array<int> sfc;
         NCMesh::GridSfcOrdering2D(nx, ny, sfc);
         MFEM_VERIFY(sfc.Size() == 2*nx*ny, "");

         for (k = 0; k < nx*ny; k++)
         {
            i = sfc[2*k + 0];
            j = sfc[2*k + 1];
            ind[0] = i + j*(nx+1);
            ind[1] = i + 1 +j*(nx+1);
            ind[2] = i + 1 + (j+1)*(nx+1);
            ind[3] = i + (j+1)*(nx+1);
            elements[k] = new Quadrilateral(ind);
         }
      }
      else
      {
         k = 0;
         for (j = 0; j < ny; j++)
         {
            for (i = 0; i < nx; i++)
            {
               ind[0] = i + j*(nx+1);
               ind[1] = i + 1 +j*(nx+1);
               ind[2] = i + 1 + (j+1)*(nx+1);
               ind[3] = i + (j+1)*(nx+1);
               elements[k] = new Quadrilateral(ind);
               k++;
            }
         }
      }

      // Sets boundary elements and the corresponding indices of vertices
      int m = (nx+1)*ny;
      for (i = 0; i < nx; i++)
      {
         boundary[i] = new Segment(i, i+1, 1);
         boundary[nx+i] = new Segment(m+i+1, m+i, 3);
      }
      m = nx+1;
      for (j = 0; j < ny; j++)
      {
         boundary[2*nx+j] = new Segment((j+1)*m, j*m, 4);
         boundary[2*nx+ny+j] = new Segment(j*m+nx, (j+1)*m+nx, 2);
      }
   }
   // Creates triangular mesh
   else if (type == Element::TRIANGLE)
   {
      NumOfVertices = (nx+1) * (ny+1);
      NumOfElements = 2 * nx * ny;
      NumOfBdrElements = 2 * nx + 2 * ny;

      vertices.SetSize(NumOfVertices);
      elements.SetSize(NumOfElements);
      boundary.SetSize(NumOfBdrElements);

      double cx, cy;
      int ind[3];

      // Sets vertices and the corresponding coordinates
      k = 0;
      for (j = 0; j < ny+1; j++)
      {
         cy = ((double) j / ny) * sy;
         for (i = 0; i < nx+1; i++)
         {
            cx = ((double) i / nx) * sx;
            vertices[k](0) = cx;
            vertices[k](1) = cy;
            k++;
         }
      }

      // Sets the elements and the corresponding indices of vertices
      k = 0;
      for (j = 0; j < ny; j++)
      {
         for (i = 0; i < nx; i++)
         {
            ind[0] = i + j*(nx+1);
            ind[1] = i + 1 + (j+1)*(nx+1);
            ind[2] = i + (j+1)*(nx+1);
            elements[k] = new Triangle(ind);
            k++;
            ind[1] = i + 1 + j*(nx+1);
            ind[2] = i + 1 + (j+1)*(nx+1);
            elements[k] = new Triangle(ind);
            k++;
         }
      }

      // Sets boundary elements and the corresponding indices of vertices
      int m = (nx+1)*ny;
      for (i = 0; i < nx; i++)
      {
         boundary[i] = new Segment(i, i+1, 1);
         boundary[nx+i] = new Segment(m+i+1, m+i, 3);
      }
      m = nx+1;
      for (j = 0; j < ny; j++)
      {
         boundary[2*nx+j] = new Segment((j+1)*m, j*m, 4);
         boundary[2*nx+ny+j] = new Segment(j*m+nx, (j+1)*m+nx, 2);
      }

      // MarkTriMeshForRefinement(); // done in Finalize(...)
   }
   else
   {
      MFEM_ABORT("Unsupported element type.");
   }

   SetMeshGen();
   CheckElementOrientation();

   if (generate_edges == 1)
   {
      el_to_edge = new Table;
      NumOfEdges = GetElementToEdgeTable(*el_to_edge, be_to_edge);
      GenerateFaces();
      CheckBdrElementOrientation();
   }
   else
   {
      NumOfEdges = 0;
   }

   NumOfFaces = 0;

   attributes.Append(1);
   bdr_attributes.Append(1); bdr_attributes.Append(2);
   bdr_attributes.Append(3); bdr_attributes.Append(4);

   // Finalize(...) can be called after this method, if needed
}

void Mesh::Make1D(int n, double sx)
{
   int j, ind[1];

   SetEmpty();

   Dim = 1;
   spaceDim = 1;

   NumOfVertices = n + 1;
   NumOfElements = n;
   NumOfBdrElements = 2;
   vertices.SetSize(NumOfVertices);
   elements.SetSize(NumOfElements);
   boundary.SetSize(NumOfBdrElements);

   // Sets vertices and the corresponding coordinates
   for (j = 0; j < n+1; j++)
   {
      vertices[j](0) = ((double) j / n) * sx;
   }

   // Sets elements and the corresponding indices of vertices
   for (j = 0; j < n; j++)
   {
      elements[j] = new Segment(j, j+1, 1);
   }

   // Sets the boundary elements
   ind[0] = 0;
   boundary[0] = new Point(ind, 1);
   ind[0] = n;
   boundary[1] = new Point(ind, 2);

   NumOfEdges = 0;
   NumOfFaces = 0;

   SetMeshGen();
   GenerateFaces();

   attributes.Append(1);
   bdr_attributes.Append(1); bdr_attributes.Append(2);
}

Mesh::Mesh(const Mesh &mesh, bool copy_nodes)
{
   Dim = mesh.Dim;
   spaceDim = mesh.spaceDim;

   NumOfVertices = mesh.NumOfVertices;
   NumOfElements = mesh.NumOfElements;
   NumOfBdrElements = mesh.NumOfBdrElements;
   NumOfEdges = mesh.NumOfEdges;
   NumOfFaces = mesh.NumOfFaces;

   meshgen = mesh.meshgen;
   mesh_geoms = mesh.mesh_geoms;

   // Create the new Mesh instance without a record of its refinement history
   sequence = 0;
   last_operation = Mesh::NONE;

   // Duplicate the elements
   elements.SetSize(NumOfElements);
   for (int i = 0; i < NumOfElements; i++)
   {
      elements[i] = mesh.elements[i]->Duplicate(this);
   }

   // Copy the vertices
   mesh.vertices.Copy(vertices);

   // Duplicate the boundary
   boundary.SetSize(NumOfBdrElements);
   for (int i = 0; i < NumOfBdrElements; i++)
   {
      boundary[i] = mesh.boundary[i]->Duplicate(this);
   }

   // Copy the element-to-face Table, el_to_face
   el_to_face = (mesh.el_to_face) ? new Table(*mesh.el_to_face) : NULL;

   // Copy the boundary-to-face Array, be_to_face.
   mesh.be_to_face.Copy(be_to_face);

   // Copy the element-to-edge Table, el_to_edge
   el_to_edge = (mesh.el_to_edge) ? new Table(*mesh.el_to_edge) : NULL;

   // Copy the boudary-to-edge Table, bel_to_edge (3D)
   bel_to_edge = (mesh.bel_to_edge) ? new Table(*mesh.bel_to_edge) : NULL;

   // Copy the boudary-to-edge Array, be_to_edge (2D)
   mesh.be_to_edge.Copy(be_to_edge);

   // Duplicate the faces and faces_info.
   faces.SetSize(mesh.faces.Size());
   for (int i = 0; i < faces.Size(); i++)
   {
      Element *face = mesh.faces[i]; // in 1D the faces are NULL
      faces[i] = (face) ? face->Duplicate(this) : NULL;
   }
   mesh.faces_info.Copy(faces_info);
   mesh.nc_faces_info.Copy(nc_faces_info);

   // Do NOT copy the element-to-element Table, el_to_el
   el_to_el = NULL;

   // Do NOT copy the face-to-edge Table, face_edge
   face_edge = NULL;

   // Copy the edge-to-vertex Table, edge_vertex
   edge_vertex = (mesh.edge_vertex) ? new Table(*mesh.edge_vertex) : NULL;

   // Copy the attributes and bdr_attributes
   mesh.attributes.Copy(attributes);
   mesh.bdr_attributes.Copy(bdr_attributes);

   // Deep copy the NURBSExtension.
#ifdef MFEM_USE_MPI
   ParNURBSExtension *pNURBSext =
      dynamic_cast<ParNURBSExtension *>(mesh.NURBSext);
   if (pNURBSext)
   {
      NURBSext = new ParNURBSExtension(*pNURBSext);
   }
   else
#endif
   {
      NURBSext = mesh.NURBSext ? new NURBSExtension(*mesh.NURBSext) : NULL;
   }

   // Deep copy the NCMesh.
#ifdef MFEM_USE_MPI
   if (dynamic_cast<const ParMesh*>(&mesh))
   {
      ncmesh = NULL; // skip; will be done in ParMesh copy ctor
   }
   else
#endif
   {
      ncmesh = mesh.ncmesh ? new NCMesh(*mesh.ncmesh) : NULL;
   }

   // Duplicate the Nodes, including the FiniteElementCollection and the
   // FiniteElementSpace
   if (mesh.Nodes && copy_nodes)
   {
      FiniteElementSpace *fes = mesh.Nodes->FESpace();
      const FiniteElementCollection *fec = fes->FEColl();
      FiniteElementCollection *fec_copy =
         FiniteElementCollection::New(fec->Name());
      FiniteElementSpace *fes_copy =
         new FiniteElementSpace(*fes, this, fec_copy);
      Nodes = new GridFunction(fes_copy);
      Nodes->MakeOwner(fec_copy);
      *Nodes = *mesh.Nodes;
      own_nodes = 1;
   }
   else
   {
      Nodes = mesh.Nodes;
      own_nodes = 0;
   }
}

Mesh::Mesh(const char *filename, int generate_edges, int refine,
           bool fix_orientation)
{
   // Initialization as in the default constructor
   SetEmpty();

   named_ifgzstream imesh(filename);
   if (!imesh)
   {
      // Abort with an error message.
      MFEM_ABORT("Mesh file not found: " << filename << '\n');
   }
   else
   {
      Load(imesh, generate_edges, refine, fix_orientation);
   }
}

Mesh::Mesh(std::istream &input, int generate_edges, int refine,
           bool fix_orientation)
{
   SetEmpty();
   Load(input, generate_edges, refine, fix_orientation);
}

void Mesh::ChangeVertexDataOwnership(double *vertex_data, int len_vertex_data,
                                     bool zerocopy)
{
   // A dimension of 3 is now required since we use mfem::Vertex objects as PODs
   // and these object have a hardcoded double[3] entry
   MFEM_VERIFY(len_vertex_data >= NumOfVertices * 3,
               "Not enough vertices in external array : "
               "len_vertex_data = "<< len_vertex_data << ", "
               "NumOfVertices * 3 = " << NumOfVertices * 3);
   // Allow multiple calls to this method with the same vertex_data
   if (vertex_data == (double *)(vertices.GetData()))
   {
      MFEM_ASSERT(!vertices.OwnsData(), "invalid ownership");
      return;
   }
   if (!zerocopy)
   {
      memcpy(vertex_data, vertices.GetData(),
             NumOfVertices * 3 * sizeof(double));
   }
   // Vertex is POD double[3]
   vertices.MakeRef(reinterpret_cast<Vertex*>(vertex_data), NumOfVertices);
}

Mesh::Mesh(double *_vertices, int num_vertices,
           int *element_indices, Geometry::Type element_type,
           int *element_attributes, int num_elements,
           int *boundary_indices, Geometry::Type boundary_type,
           int *boundary_attributes, int num_boundary_elements,
           int dimension, int space_dimension)
{
   if (space_dimension == -1)
   {
      space_dimension = dimension;
   }

   InitMesh(dimension, space_dimension, /*num_vertices*/ 0, num_elements,
            num_boundary_elements);

   int element_index_stride = Geometry::NumVerts[element_type];
   int boundary_index_stride = num_boundary_elements > 0 ?
                               Geometry::NumVerts[boundary_type] : 0;

   // assuming Vertex is POD
   vertices.MakeRef(reinterpret_cast<Vertex*>(_vertices), num_vertices);
   NumOfVertices = num_vertices;

   for (int i = 0; i < num_elements; i++)
   {
      elements[i] = NewElement(element_type);
      elements[i]->SetVertices(element_indices + i * element_index_stride);
      elements[i]->SetAttribute(element_attributes[i]);
   }
   NumOfElements = num_elements;

   for (int i = 0; i < num_boundary_elements; i++)
   {
      boundary[i] = NewElement(boundary_type);
      boundary[i]->SetVertices(boundary_indices + i * boundary_index_stride);
      boundary[i]->SetAttribute(boundary_attributes[i]);
   }
   NumOfBdrElements = num_boundary_elements;

   FinalizeTopology();
}

Element *Mesh::NewElement(int geom)
{
   switch (geom)
   {
      case Geometry::POINT:     return (new Point);
      case Geometry::SEGMENT:   return (new Segment);
      case Geometry::TRIANGLE:  return (new Triangle);
      case Geometry::SQUARE:    return (new Quadrilateral);
      case Geometry::TETRAHEDRON:
#ifdef MFEM_USE_MEMALLOC
         return TetMemory.Alloc();
#else
         return (new Tetrahedron);
#endif
      case Geometry::CUBE:      return (new Hexahedron);
      case Geometry::PRISM:     return (new Wedge);
      default:
         MFEM_ABORT("invalid Geometry::Type, geom = " << geom);
   }

   return NULL;
}

Element *Mesh::ReadElementWithoutAttr(std::istream &input)
{
   int geom, nv, *v;
   Element *el;

   input >> geom;
   el = NewElement(geom);
   MFEM_VERIFY(el, "Unsupported element type: " << geom);
   nv = el->GetNVertices();
   v  = el->GetVertices();
   for (int i = 0; i < nv; i++)
   {
      input >> v[i];
   }

   return el;
}

void Mesh::PrintElementWithoutAttr(const Element *el, std::ostream &out)
{
   out << el->GetGeometryType();
   const int nv = el->GetNVertices();
   const int *v = el->GetVertices();
   for (int j = 0; j < nv; j++)
   {
      out << ' ' << v[j];
   }
   out << '\n';
}

Element *Mesh::ReadElement(std::istream &input)
{
   int attr;
   Element *el;

   input >> attr;
   el = ReadElementWithoutAttr(input);
   el->SetAttribute(attr);

   return el;
}

void Mesh::PrintElement(const Element *el, std::ostream &out)
{
   out << el->GetAttribute() << ' ';
   PrintElementWithoutAttr(el, out);
}

void Mesh::SetMeshGen()
{
   meshgen = mesh_geoms = 0;
   for (int i = 0; i < NumOfElements; i++)
   {
      const Element::Type type = GetElement(i)->GetType();
      switch (type)
      {
         case Element::TETRAHEDRON:
            mesh_geoms |= (1 << Geometry::TETRAHEDRON);
         case Element::TRIANGLE:
            mesh_geoms |= (1 << Geometry::TRIANGLE);
         case Element::SEGMENT:
            mesh_geoms |= (1 << Geometry::SEGMENT);
         case Element::POINT:
            mesh_geoms |= (1 << Geometry::POINT);
            meshgen |= 1;
            break;

         case Element::HEXAHEDRON:
            mesh_geoms |= (1 << Geometry::CUBE);
         case Element::QUADRILATERAL:
            mesh_geoms |= (1 << Geometry::SQUARE);
            mesh_geoms |= (1 << Geometry::SEGMENT);
            mesh_geoms |= (1 << Geometry::POINT);
            meshgen |= 2;
            break;

         case Element::WEDGE:
            mesh_geoms |= (1 << Geometry::PRISM);
            mesh_geoms |= (1 << Geometry::SQUARE);
            mesh_geoms |= (1 << Geometry::TRIANGLE);
            mesh_geoms |= (1 << Geometry::SEGMENT);
            mesh_geoms |= (1 << Geometry::POINT);
            meshgen |= 4;
            break;

         default:
            MFEM_ABORT("invalid element type: " << type);
            break;
      }
   }
}

void Mesh::Loader(std::istream &input, int generate_edges,
                  std::string parse_tag)
{
   int curved = 0, read_gf = 1;
   bool finalize_topo = true;

   if (!input)
   {
      MFEM_ABORT("Input stream is not open");
   }

   Clear();

   string mesh_type;
   input >> ws;
   getline(input, mesh_type);
   filter_dos(mesh_type);

   // MFEM's native mesh formats
   bool mfem_v10 = (mesh_type == "MFEM mesh v1.0");
   bool mfem_v11 = (mesh_type == "MFEM mesh v1.1");
   bool mfem_v12 = (mesh_type == "MFEM mesh v1.2");
   if (mfem_v10 || mfem_v11 || mfem_v12) // MFEM's own mesh formats
   {
      // Formats mfem_v12 and newer have a tag indicating the end of the mesh
      // section in the stream. A user provided parse tag can also be provided
      // via the arguments. For example, if this is called from parallel mesh
      // object, it can indicate to read until parallel mesh section begins.
      if ( mfem_v12 && parse_tag.empty() )
      {
         parse_tag = "mfem_mesh_end";
      }
      ReadMFEMMesh(input, mfem_v11, curved);
   }
   else if (mesh_type == "linemesh") // 1D mesh
   {
      ReadLineMesh(input);
   }
   else if (mesh_type == "areamesh2" || mesh_type == "curved_areamesh2")
   {
      if (mesh_type == "curved_areamesh2")
      {
         curved = 1;
      }
      ReadNetgen2DMesh(input, curved);
   }
   else if (mesh_type == "NETGEN" || mesh_type == "NETGEN_Neutral_Format")
   {
      ReadNetgen3DMesh(input);
   }
   else if (mesh_type == "TrueGrid")
   {
      ReadTrueGridMesh(input);
   }
   else if (mesh_type == "# vtk DataFile Version 3.0" ||
            mesh_type == "# vtk DataFile Version 2.0") // VTK
   {
      ReadVTKMesh(input, curved, read_gf, finalize_topo);
   }
   else if (mesh_type == "MFEM NURBS mesh v1.0")
   {
      ReadNURBSMesh(input, curved, read_gf);
   }
   else if (mesh_type == "MFEM INLINE mesh v1.0")
   {
      ReadInlineMesh(input, generate_edges);
      return; // done with inline mesh construction
   }
   else if (mesh_type == "$MeshFormat") // Gmsh
   {
      ReadGmshMesh(input);
   }
   else if
   ((mesh_type.size() > 2 &&
     mesh_type[0] == 'C' && mesh_type[1] == 'D' && mesh_type[2] == 'F') ||
    (mesh_type.size() > 3 &&
     mesh_type[1] == 'H' && mesh_type[2] == 'D' && mesh_type[3] == 'F'))
   {
      named_ifgzstream *mesh_input = dynamic_cast<named_ifgzstream *>(&input);
      if (mesh_input)
      {
#ifdef MFEM_USE_NETCDF
         ReadCubit(mesh_input->filename, curved, read_gf);
#else
         MFEM_ABORT("NetCDF support requires configuration with"
                    " MFEM_USE_NETCDF=YES");
         return;
#endif
      }
      else
      {
         MFEM_ABORT("Can not determine Cubit mesh filename!"
                    " Use mfem::named_ifgzstream for input.");
         return;
      }
   }
   else
   {
      MFEM_ABORT("Unknown input mesh format: " << mesh_type);
      return;
   }

   // at this point the following should be defined:
   //  1) Dim
   //  2) NumOfElements, elements
   //  3) NumOfBdrElements, boundary
   //  4) NumOfVertices, with allocated space in vertices
   //  5) curved
   //  5a) if curved == 0, vertices must be defined
   //  5b) if curved != 0 and read_gf != 0,
   //         'input' must point to a GridFunction
   //  5c) if curved != 0 and read_gf == 0,
   //         vertices and Nodes must be defined
   // optional:
   //  1) el_to_edge may be allocated (as in the case of P2 VTK meshes)
   //  2) ncmesh may be allocated

   // FinalizeTopology() will:
   // - assume that generate_edges is true
   // - assume that refine is false
   // - does not check the orientation of regular and boundary elements
   if (finalize_topo)
   {
      FinalizeTopology();
   }

   if (curved && read_gf)
   {
      Nodes = new GridFunction(this, input);
      own_nodes = 1;
      spaceDim = Nodes->VectorDim();
      if (ncmesh) { ncmesh->spaceDim = spaceDim; }
      // Set the 'vertices' from the 'Nodes'
      for (int i = 0; i < spaceDim; i++)
      {
         Vector vert_val;
         Nodes->GetNodalValues(vert_val, i+1);
         for (int j = 0; j < NumOfVertices; j++)
         {
            vertices[j](i) = vert_val(j);
         }
      }
   }

   // If a parse tag was supplied, keep reading the stream until the tag is
   // encountered.
   if (mfem_v12)
   {
      string line;
      do
      {
         skip_comment_lines(input, '#');
         MFEM_VERIFY(input.good(), "Required mesh-end tag not found");
         getline(input, line);
         filter_dos(line);
         // mfem v1.2 may not have parse_tag in it, e.g. if trying to read a
         // serial mfem v1.2 mesh as parallel with "mfem_serial_mesh_end" as
         // parse_tag. That's why, regardless of parse_tag, we stop reading if
         // we find "mfem_mesh_end" which is required by mfem v1.2 format.
         if (line == "mfem_mesh_end") { break; }
      }
      while (line != parse_tag);
   }

   // Finalize(...) should be called after this, if needed.
}

Mesh::Mesh(Mesh *mesh_array[], int num_pieces)
{
   int      i, j, ie, ib, iv, *v, nv;
   Element *el;
   Mesh    *m;

   SetEmpty();

   Dim = mesh_array[0]->Dimension();
   spaceDim = mesh_array[0]->SpaceDimension();

   if (mesh_array[0]->NURBSext)
   {
      // assuming the pieces form a partition of a NURBS mesh
      NURBSext = new NURBSExtension(mesh_array, num_pieces);

      NumOfVertices = NURBSext->GetNV();
      NumOfElements = NURBSext->GetNE();

      NURBSext->GetElementTopo(elements);

      // NumOfBdrElements = NURBSext->GetNBE();
      // NURBSext->GetBdrElementTopo(boundary);

      Array<int> lvert_vert, lelem_elem;

      // Here, for visualization purposes, we copy the boundary elements from
      // the individual pieces which include the interior boundaries.  This
      // creates 'boundary' array that is different from the one generated by
      // the NURBSExtension which, in particular, makes the boundary-dof table
      // invalid. This, in turn, causes GetBdrElementTransformation to not
      // function properly.
      NumOfBdrElements = 0;
      for (i = 0; i < num_pieces; i++)
      {
         NumOfBdrElements += mesh_array[i]->GetNBE();
      }
      boundary.SetSize(NumOfBdrElements);
      vertices.SetSize(NumOfVertices);
      ib = 0;
      for (i = 0; i < num_pieces; i++)
      {
         m = mesh_array[i];
         m->NURBSext->GetVertexLocalToGlobal(lvert_vert);
         m->NURBSext->GetElementLocalToGlobal(lelem_elem);
         // copy the element attributes
         for (j = 0; j < m->GetNE(); j++)
         {
            elements[lelem_elem[j]]->SetAttribute(m->GetAttribute(j));
         }
         // copy the boundary
         for (j = 0; j < m->GetNBE(); j++)
         {
            el = m->GetBdrElement(j)->Duplicate(this);
            v  = el->GetVertices();
            nv = el->GetNVertices();
            for (int k = 0; k < nv; k++)
            {
               v[k] = lvert_vert[v[k]];
            }
            boundary[ib++] = el;
         }
         // copy the vertices
         for (j = 0; j < m->GetNV(); j++)
         {
            vertices[lvert_vert[j]].SetCoords(m->SpaceDimension(),
                                              m->GetVertex(j));
         }
      }
   }
   else // not a NURBS mesh
   {
      NumOfElements    = 0;
      NumOfBdrElements = 0;
      NumOfVertices    = 0;
      for (i = 0; i < num_pieces; i++)
      {
         m = mesh_array[i];
         NumOfElements    += m->GetNE();
         NumOfBdrElements += m->GetNBE();
         NumOfVertices    += m->GetNV();
      }
      elements.SetSize(NumOfElements);
      boundary.SetSize(NumOfBdrElements);
      vertices.SetSize(NumOfVertices);
      ie = ib = iv = 0;
      for (i = 0; i < num_pieces; i++)
      {
         m = mesh_array[i];
         // copy the elements
         for (j = 0; j < m->GetNE(); j++)
         {
            el = m->GetElement(j)->Duplicate(this);
            v  = el->GetVertices();
            nv = el->GetNVertices();
            for (int k = 0; k < nv; k++)
            {
               v[k] += iv;
            }
            elements[ie++] = el;
         }
         // copy the boundary elements
         for (j = 0; j < m->GetNBE(); j++)
         {
            el = m->GetBdrElement(j)->Duplicate(this);
            v  = el->GetVertices();
            nv = el->GetNVertices();
            for (int k = 0; k < nv; k++)
            {
               v[k] += iv;
            }
            boundary[ib++] = el;
         }
         // copy the vertices
         for (j = 0; j < m->GetNV(); j++)
         {
            vertices[iv++].SetCoords(m->SpaceDimension(), m->GetVertex(j));
         }
      }
   }

   FinalizeTopology();

   // copy the nodes (curvilinear meshes)
   GridFunction *g = mesh_array[0]->GetNodes();
   if (g)
   {
      Array<GridFunction *> gf_array(num_pieces);
      for (i = 0; i < num_pieces; i++)
      {
         gf_array[i] = mesh_array[i]->GetNodes();
      }
      Nodes = new GridFunction(this, gf_array, num_pieces);
      own_nodes = 1;
   }

#ifdef MFEM_DEBUG
   CheckElementOrientation(false);
   CheckBdrElementOrientation(false);
#endif
}

Mesh::Mesh(Mesh *orig_mesh, int ref_factor, int ref_type)
{
   Dim = orig_mesh->Dimension();
   MFEM_VERIFY(ref_factor >= 1, "the refinement factor must be >= 1");
   MFEM_VERIFY(ref_type == BasisType::ClosedUniform ||
               ref_type == BasisType::GaussLobatto, "invalid refinement type");
   MFEM_VERIFY(Dim == 1 || Dim == 2 || Dim == 3,
               "only implemented for Segment, Quadrilateral and Hexahedron "
               "elements in 1D/2D/3D");
   MFEM_VERIFY(orig_mesh->GetNumGeometries(Dim) <= 1,
               "meshes with mixed elements are not supported");

   // Construct a scalar H1 FE space of order ref_factor and use its dofs as
   // the indices of the new, refined vertices.
   H1_FECollection rfec(ref_factor, Dim, ref_type);
   FiniteElementSpace rfes(orig_mesh, &rfec);

   int r_bndr_factor = pow(ref_factor, Dim - 1);
   int r_elem_factor = ref_factor * r_bndr_factor;

   int r_num_vert = rfes.GetNDofs();
   int r_num_elem = orig_mesh->GetNE() * r_elem_factor;
   int r_num_bndr = orig_mesh->GetNBE() * r_bndr_factor;

   InitMesh(Dim, orig_mesh->SpaceDimension(), r_num_vert, r_num_elem,
            r_num_bndr);

   // Set the number of vertices, set the actual coordinates later
   NumOfVertices = r_num_vert;
   // Add refined elements and set vertex coordinates
   Array<int> rdofs;
   DenseMatrix phys_pts;
   int max_nv = 0;
   for (int el = 0; el < orig_mesh->GetNE(); el++)
   {
      Geometry::Type geom = orig_mesh->GetElementBaseGeometry(el);
      int attrib = orig_mesh->GetAttribute(el);
      int nvert = Geometry::NumVerts[geom];
      RefinedGeometry &RG = *GlobGeometryRefiner.Refine(geom, ref_factor);

      max_nv = std::max(max_nv, nvert);
      rfes.GetElementDofs(el, rdofs);
      MFEM_ASSERT(rdofs.Size() == RG.RefPts.Size(), "");
      const FiniteElement *rfe = rfes.GetFE(el);
      orig_mesh->GetElementTransformation(el)->Transform(rfe->GetNodes(),
                                                         phys_pts);
      const int *c2h_map = rfec.GetDofMap(geom);
      for (int i = 0; i < phys_pts.Width(); i++)
      {
         vertices[rdofs[i]].SetCoords(spaceDim, phys_pts.GetColumn(i));
      }
      for (int j = 0; j < RG.RefGeoms.Size()/nvert; j++)
      {
         Element *elem = NewElement(geom);
         elem->SetAttribute(attrib);
         int *v = elem->GetVertices();
         for (int k = 0; k < nvert; k++)
         {
            int cid = RG.RefGeoms[k+nvert*j]; // local Cartesian index
            v[k] = rdofs[c2h_map[cid]];
         }
         AddElement(elem);
      }
   }
   // Add refined boundary elements
   for (int el = 0; el < orig_mesh->GetNBE(); el++)
   {
      Geometry::Type geom = orig_mesh->GetBdrElementBaseGeometry(el);
      int attrib = orig_mesh->GetBdrAttribute(el);
      int nvert = Geometry::NumVerts[geom];
      RefinedGeometry &RG = *GlobGeometryRefiner.Refine(geom, ref_factor);

      rfes.GetBdrElementDofs(el, rdofs);
      MFEM_ASSERT(rdofs.Size() == RG.RefPts.Size(), "");
      if (Dim == 1)
      {
         // Dim == 1 is a special case because the boundary elements are
         // zero-dimensional points, and therefore don't have a DofMap
         for (int j = 0; j < RG.RefGeoms.Size()/nvert; j++)
         {
            Element *elem = NewElement(geom);
            elem->SetAttribute(attrib);
            int *v = elem->GetVertices();
            v[0] = rdofs[RG.RefGeoms[nvert*j]];
            AddBdrElement(elem);
         }
      }
      else
      {
         const int *c2h_map = rfec.GetDofMap(geom);
         for (int j = 0; j < RG.RefGeoms.Size()/nvert; j++)
         {
            Element *elem = NewElement(geom);
            elem->SetAttribute(attrib);
            int *v = elem->GetVertices();
            for (int k = 0; k < nvert; k++)
            {
               int cid = RG.RefGeoms[k+nvert*j]; // local Cartesian index
               v[k] = rdofs[c2h_map[cid]];
            }
            AddBdrElement(elem);
         }
      }
   }

   FinalizeTopology(false);
   sequence = orig_mesh->GetSequence() + 1;
   last_operation = Mesh::REFINE;

   // Setup the data for the coarse-fine refinement transformations
   CoarseFineTr.embeddings.SetSize(GetNE());
   if (orig_mesh->GetNE() > 0)
   {
      const int el = 0;
      Geometry::Type geom = orig_mesh->GetElementBaseGeometry(el);
      CoarseFineTr.point_matrices[geom].SetSize(Dim, max_nv, r_elem_factor);
      int nvert = Geometry::NumVerts[geom];
      RefinedGeometry &RG = *GlobGeometryRefiner.Refine(geom, ref_factor);
      const int *c2h_map = rfec.GetDofMap(geom);
      const IntegrationRule &r_nodes = rfes.GetFE(el)->GetNodes();
      for (int j = 0; j < RG.RefGeoms.Size()/nvert; j++)
      {
         DenseMatrix &Pj = CoarseFineTr.point_matrices[geom](j);
         for (int k = 0; k < nvert; k++)
         {
            int cid = RG.RefGeoms[k+nvert*j]; // local Cartesian index
            const IntegrationPoint &ip = r_nodes.IntPoint(c2h_map[cid]);
            ip.Get(Pj.GetColumn(k), Dim);
         }
      }
   }
   for (int el = 0; el < GetNE(); el++)
   {
      Embedding &emb = CoarseFineTr.embeddings[el];
      emb.parent = el / r_elem_factor;
      emb.matrix = el % r_elem_factor;
   }

   CheckElementOrientation(true);
   CheckBdrElementOrientation(true);

  // MFEM_ASSERT(CheckElementOrientation(false) == 0, "");
  // MFEM_ASSERT(CheckBdrElementOrientation(false) == 0, "");
}

void Mesh::KnotInsert(Array<KnotVector *> &kv)
{
   if (NURBSext == NULL)
   {
      mfem_error("Mesh::KnotInsert : Not a NURBS mesh!");
   }

   if (kv.Size() != NURBSext->GetNKV())
   {
      mfem_error("Mesh::KnotInsert : KnotVector array size mismatch!");
   }

   NURBSext->ConvertToPatches(*Nodes);

   NURBSext->KnotInsert(kv);

   last_operation = Mesh::NONE; // FiniteElementSpace::Update is not supported
   sequence++;

   UpdateNURBS();
}

void Mesh::NURBSUniformRefinement()
{
   // do not check for NURBSext since this method is protected
   NURBSext->ConvertToPatches(*Nodes);

   NURBSext->UniformRefinement();

   last_operation = Mesh::NONE; // FiniteElementSpace::Update is not supported
   sequence++;

   UpdateNURBS();
}

void Mesh::DegreeElevate(int rel_degree, int degree)
{
   if (NURBSext == NULL)
   {
      mfem_error("Mesh::DegreeElevate : Not a NURBS mesh!");
   }

   NURBSext->ConvertToPatches(*Nodes);

   NURBSext->DegreeElevate(rel_degree, degree);

   last_operation = Mesh::NONE; // FiniteElementSpace::Update is not supported
   sequence++;

   UpdateNURBS();
}

void Mesh::UpdateNURBS()
{
   NURBSext->SetKnotsFromPatches();

   Dim = NURBSext->Dimension();
   spaceDim = Dim;

   if (NumOfElements != NURBSext->GetNE())
   {
      for (int i = 0; i < elements.Size(); i++)
      {
         FreeElement(elements[i]);
      }
      NumOfElements = NURBSext->GetNE();
      NURBSext->GetElementTopo(elements);
   }

   if (NumOfBdrElements != NURBSext->GetNBE())
   {
      for (int i = 0; i < boundary.Size(); i++)
      {
         FreeElement(boundary[i]);
      }
      NumOfBdrElements = NURBSext->GetNBE();
      NURBSext->GetBdrElementTopo(boundary);
   }

   Nodes->FESpace()->Update();
   Nodes->Update();
   NURBSext->SetCoordsFromPatches(*Nodes);

   if (NumOfVertices != NURBSext->GetNV())
   {
      NumOfVertices = NURBSext->GetNV();
      vertices.SetSize(NumOfVertices);
      int vd = Nodes->VectorDim();
      for (int i = 0; i < vd; i++)
      {
         Vector vert_val;
         Nodes->GetNodalValues(vert_val, i+1);
         for (int j = 0; j < NumOfVertices; j++)
         {
            vertices[j](i) = vert_val(j);
         }
      }
   }

   if (el_to_edge)
   {
      NumOfEdges = GetElementToEdgeTable(*el_to_edge, be_to_edge);
      if (Dim == 2)
      {
         GenerateFaces();
      }
   }

   if (el_to_face)
   {
      GetElementToFaceTable();
      GenerateFaces();
   }
}

void Mesh::LoadPatchTopo(std::istream &input, Array<int> &edge_to_knot)
{
   SetEmpty();

   // Read MFEM NURBS mesh v1.0 format
   string ident;

   skip_comment_lines(input, '#');

   input >> ident; // 'dimension'
   input >> Dim;
   spaceDim = Dim;

   skip_comment_lines(input, '#');

   input >> ident; // 'elements'
   input >> NumOfElements;
   elements.SetSize(NumOfElements);
   for (int j = 0; j < NumOfElements; j++)
   {
      elements[j] = ReadElement(input);
   }

   skip_comment_lines(input, '#');

   input >> ident; // 'boundary'
   input >> NumOfBdrElements;
   boundary.SetSize(NumOfBdrElements);
   for (int j = 0; j < NumOfBdrElements; j++)
   {
      boundary[j] = ReadElement(input);
   }

   skip_comment_lines(input, '#');

   input >> ident; // 'edges'
   input >> NumOfEdges;
   edge_vertex = new Table(NumOfEdges, 2);
   edge_to_knot.SetSize(NumOfEdges);
   for (int j = 0; j < NumOfEdges; j++)
   {
      int *v = edge_vertex->GetRow(j);
      input >> edge_to_knot[j] >> v[0] >> v[1];
      if (v[0] > v[1])
      {
         edge_to_knot[j] = -1 - edge_to_knot[j];
      }
   }

   skip_comment_lines(input, '#');

   input >> ident; // 'vertices'
   input >> NumOfVertices;
   vertices.SetSize(0);

   FinalizeTopology();
   CheckBdrElementOrientation(); // check and fix boundary element orientation
}

void XYZ_VectorFunction(const Vector &p, Vector &v)
{
   if (p.Size() >= v.Size())
   {
      for (int d = 0; d < v.Size(); d++)
      {
         v(d) = p(d);
      }
   }
   else
   {
      int d;
      for (d = 0; d < p.Size(); d++)
      {
         v(d) = p(d);
      }
      for ( ; d < v.Size(); d++)
      {
         v(d) = 0.0;
      }
   }
}

void Mesh::GetNodes(GridFunction &nodes) const
{
   if (Nodes == NULL || Nodes->FESpace() != nodes.FESpace())
   {
      const int newSpaceDim = nodes.FESpace()->GetVDim();
      VectorFunctionCoefficient xyz(newSpaceDim, XYZ_VectorFunction);
      nodes.ProjectCoefficient(xyz);
   }
   else
   {
      nodes = *Nodes;
   }
}

void Mesh::SetNodalFESpace(FiniteElementSpace *nfes)
{
   GridFunction *nodes = new GridFunction(nfes);
   SetNodalGridFunction(nodes, true);
}

void Mesh::EnsureNodes()
{
   if (Nodes) { return; }
   SetCurvature(1, false, -1, Ordering::byVDIM);
}

void Mesh::SetNodalGridFunction(GridFunction *nodes, bool make_owner)
{
   GetNodes(*nodes);
   NewNodes(*nodes, make_owner);
}

const FiniteElementSpace *Mesh::GetNodalFESpace() const
{
   return ((Nodes) ? Nodes->FESpace() : NULL);
}

void Mesh::SetCurvature(int order, bool discont, int space_dim, int ordering)
{
   space_dim = (space_dim == -1) ? spaceDim : space_dim;
   FiniteElementCollection* nfec;
   if (discont)
   {
      const int type = 1; // Gauss-Lobatto points
      nfec = new L2_FECollection(order, Dim, type);
   }
   else
   {
      nfec = new H1_FECollection(order, Dim);
   }
   FiniteElementSpace* nfes = new FiniteElementSpace(this, nfec, space_dim,
                                                     ordering);
   SetNodalFESpace(nfes);
   Nodes->MakeOwner(nfec);
}

int Mesh::GetNumFaces() const
{
   switch (Dim)
   {
      case 1: return GetNV();
      case 2: return GetNEdges();
      case 3: return GetNFaces();
   }
   return 0;
}

#if (!defined(MFEM_USE_MPI) || defined(MFEM_DEBUG))
static const char *fixed_or_not[] = { "fixed", "NOT FIXED" };
#endif

int Mesh::CheckElementOrientation(bool fix_it)
{
   int i, j, k, wo = 0, fo = 0, *vi = 0;
   double *v[4];

   if (Dim == 2 && spaceDim == 2)
   {
      DenseMatrix J(2, 2);

      for (i = 0; i < NumOfElements; i++)
      {
         if (Nodes == NULL)
         {
            vi = elements[i]->GetVertices();
            for (j = 0; j < 3; j++)
            {
               v[j] = vertices[vi[j]]();
            }
            for (j = 0; j < 2; j++)
               for (k = 0; k < 2; k++)
               {
                  J(j, k) = v[j+1][k] - v[0][k];
               }
         }
         else
         {
            // only check the Jacobian at the center of the element
            GetElementJacobian(i, J);
         }
         if (J.Det() < 0.0)
         {
            if (fix_it)
            {
               switch (GetElementType(i))
               {
                  case Element::TRIANGLE:
                     mfem::Swap(vi[0], vi[1]);
                     break;
                  case Element::QUADRILATERAL:
                     mfem::Swap(vi[1], vi[3]);
                     break;
                  default:
                     MFEM_ABORT("Invalid 2D element type \""
                                << GetElementType(i) << "\"");
                     break;
               }
               fo++;
            }
            wo++;
         }
      }
   }

   if (Dim == 3)
   {
      DenseMatrix J(3, 3);

      for (i = 0; i < NumOfElements; i++)
      {
         vi = elements[i]->GetVertices();
         switch (GetElementType(i))
         {
            case Element::TETRAHEDRON:
               if (Nodes == NULL)
               {
                  for (j = 0; j < 4; j++)
                  {
                     v[j] = vertices[vi[j]]();
                  }
                  for (j = 0; j < 3; j++)
                     for (k = 0; k < 3; k++)
                     {
                        J(j, k) = v[j+1][k] - v[0][k];
                     }
               }
               else
               {
                  // only check the Jacobian at the center of the element
                  GetElementJacobian(i, J);
               }
               if (J.Det() < 0.0)
               {
                  wo++;
                  if (fix_it)
                  {
                     mfem::Swap(vi[0], vi[1]);
                     fo++;
                  }
               }
               break;

            case Element::WEDGE:
               // only check the Jacobian at the center of the element
               GetElementJacobian(i, J);
               if (J.Det() < 0.0)
               {
                  wo++;
                  if (fix_it)
                  {
                     // how?
                  }
               }
               break;

            case Element::HEXAHEDRON:
               // only check the Jacobian at the center of the element
               GetElementJacobian(i, J);
               if (J.Det() < 0.0)
               {
                  wo++;
                  if (fix_it)
                  {
                     // how?
                  }
               }
               break;

            default:
               MFEM_ABORT("Invalid 3D element type \""
                          << GetElementType(i) << "\"");
               break;
         }
      }
   }
#if (!defined(MFEM_USE_MPI) || defined(MFEM_DEBUG))
   if (wo > 0)
      mfem::out << "Elements with wrong orientation: " << wo << " / "
                << NumOfElements << " (" << fixed_or_not[(wo == fo) ? 0 : 1]
                << ")" << endl;
#endif
   return wo;
}

int Mesh::GetTriOrientation(const int *base, const int *test)
{
   // Static method.
   // This function computes the index 'j' of the permutation that transforms
   // test into base: test[tri_orientation[j][i]]=base[i].
   // tri_orientation = Geometry::Constants<Geometry::TRIANGLE>::Orient
   int orient;

   if (test[0] == base[0])
      if (test[1] == base[1])
      {
         orient = 0;   //  (0, 1, 2)
      }
      else
      {
         orient = 5;   //  (0, 2, 1)
      }
   else if (test[0] == base[1])
      if (test[1] == base[0])
      {
         orient = 1;   //  (1, 0, 2)
      }
      else
      {
         orient = 2;   //  (1, 2, 0)
      }
   else // test[0] == base[2]
      if (test[1] == base[0])
      {
         orient = 4;   //  (2, 0, 1)
      }
      else
      {
         orient = 3;   //  (2, 1, 0)
      }

#ifdef MFEM_DEBUG
   const int *aor = tri_t::Orient[orient];
   for (int j = 0; j < 3; j++)
      if (test[aor[j]] != base[j])
      {
         mfem_error("Mesh::GetTriOrientation(...)");
      }
#endif

   return orient;
}

int Mesh::GetQuadOrientation(const int *base, const int *test)
{
   int i;

   for (i = 0; i < 4; i++)
      if (test[i] == base[0])
      {
         break;
      }

#ifdef MFEM_DEBUG
   int orient;
   if (test[(i+1)%4] == base[1])
   {
      orient = 2*i;
   }
   else
   {
      orient = 2*i+1;
   }
   const int *aor = quad_t::Orient[orient];
   for (int j = 0; j < 4; j++)
      if (test[aor[j]] != base[j])
      {
         mfem::err << "Mesh::GetQuadOrientation(...)" << endl;
         mfem::err << " base = [";
         for (int k = 0; k < 4; k++)
         {
            mfem::err << " " << base[k];
         }
         mfem::err << " ]\n test = [";
         for (int k = 0; k < 4; k++)
         {
            mfem::err << " " << test[k];
         }
         mfem::err << " ]" << endl;
         mfem_error();
      }
#endif

   if (test[(i+1)%4] == base[1])
   {
      return 2*i;
   }

   return 2*i+1;
}

int Mesh::CheckBdrElementOrientation(bool fix_it)
{
   int wo = 0; // count wrong orientations

   if (Dim == 2)
   {
      if (el_to_edge == NULL) // edges were not generated
      {
         el_to_edge = new Table;
         NumOfEdges = GetElementToEdgeTable(*el_to_edge, be_to_edge);
         GenerateFaces(); // 'Faces' in 2D refers to the edges
      }
      for (int i = 0; i < NumOfBdrElements; i++)
      {
         if (faces_info[be_to_edge[i]].Elem2No < 0) // boundary face
         {
            int *bv = boundary[i]->GetVertices();
            int *fv = faces[be_to_edge[i]]->GetVertices();
            if (bv[0] != fv[0])
            {
               if (fix_it)
               {
                  mfem::Swap<int>(bv[0], bv[1]);
               }
               wo++;
            }
         }
      }
   }

   if (Dim == 3)
   {
      for (int i = 0; i < NumOfBdrElements; i++)
      {
         const int fi = be_to_face[i];

         if (faces_info[fi].Elem2No >= 0) { continue; }

         // boundary face
         int *bv = boundary[i]->GetVertices();
         // Make sure the 'faces' are generated:
         MFEM_ASSERT(fi < faces.Size(), "internal error");
         const int *fv = faces[fi]->GetVertices();
         int orientation; // orientation of the bdr. elem. w.r.t. the
         // corresponding face element (that's the base)
         const Element::Type bdr_type = GetBdrElementType(i);
         switch (bdr_type)
         {
            case Element::TRIANGLE:
            {
               orientation = GetTriOrientation(fv, bv);
               break;
            }
            case Element::QUADRILATERAL:
            {
               orientation = GetQuadOrientation(fv, bv);
               break;
            }
            default:
               MFEM_ABORT("Invalid 2D boundary element type \""
                          << bdr_type << "\"");
               orientation = 0; // suppress a warning
               break;
         }

         if (orientation % 2 == 0) { continue; }
         wo++;
         if (!fix_it) { continue; }

         switch (bdr_type)
         {
            case Element::TRIANGLE:
            {
               // swap vertices 0 and 1 so that we don't change the marked edge:
               // (0,1,2) -> (1,0,2)
               mfem::Swap<int>(bv[0], bv[1]);
               if (bel_to_edge)
               {
                  int *be = bel_to_edge->GetRow(i);
                  mfem::Swap<int>(be[1], be[2]);
               }
               break;
            }
            case Element::QUADRILATERAL:
            {
               mfem::Swap<int>(bv[0], bv[2]);
               if (bel_to_edge)
               {
                  int *be = bel_to_edge->GetRow(i);
                  mfem::Swap<int>(be[0], be[1]);
                  mfem::Swap<int>(be[2], be[3]);
               }
               break;
            }
            default: // unreachable
               break;
         }
      }
   }
   // #if (!defined(MFEM_USE_MPI) || defined(MFEM_DEBUG))
#ifdef MFEM_DEBUG
   if (wo > 0)
   {
      mfem::out << "Boundary elements with wrong orientation: " << wo << " / "
                << NumOfBdrElements << " (" << fixed_or_not[fix_it ? 0 : 1]
                << ")" << endl;
   }
#endif
   return wo;
}

int Mesh::GetNumGeometries(int dim) const
{
   MFEM_ASSERT(0 <= dim && dim <= Dim, "invalid dim: " << dim);
   int num_geoms = 0;
   for (int g = Geometry::DimStart[dim]; g < Geometry::DimStart[dim+1]; g++)
   {
      if (HasGeometry(Geometry::Type(g))) { num_geoms++; }
   }
   return num_geoms;
}

void Mesh::GetGeometries(int dim, Array<Geometry::Type> &el_geoms) const
{
   MFEM_ASSERT(0 <= dim && dim <= Dim, "invalid dim: " << dim);
   el_geoms.SetSize(0);
   for (int g = Geometry::DimStart[dim]; g < Geometry::DimStart[dim+1]; g++)
   {
      if (HasGeometry(Geometry::Type(g)))
      {
         el_geoms.Append(Geometry::Type(g));
      }
   }
}

void Mesh::GetElementEdges(int i, Array<int> &edges, Array<int> &cor) const
{
   if (el_to_edge)
   {
      el_to_edge->GetRow(i, edges);
   }
   else
   {
      mfem_error("Mesh::GetElementEdges(...) element to edge table "
                 "is not generated.");
   }

   const int *v = elements[i]->GetVertices();
   const int ne = elements[i]->GetNEdges();
   cor.SetSize(ne);
   for (int j = 0; j < ne; j++)
   {
      const int *e = elements[i]->GetEdgeVertices(j);
      cor[j] = (v[e[0]] < v[e[1]]) ? (1) : (-1);
   }
}

void Mesh::GetBdrElementEdges(int i, Array<int> &edges, Array<int> &cor) const
{
   if (Dim == 2)
   {
      edges.SetSize(1);
      cor.SetSize(1);
      edges[0] = be_to_edge[i];
      const int *v = boundary[i]->GetVertices();
      cor[0] = (v[0] < v[1]) ? (1) : (-1);
   }
   else if (Dim == 3)
   {
      if (bel_to_edge)
      {
         bel_to_edge->GetRow(i, edges);
      }
      else
      {
         mfem_error("Mesh::GetBdrElementEdges(...)");
      }

      const int *v = boundary[i]->GetVertices();
      const int ne = boundary[i]->GetNEdges();
      cor.SetSize(ne);
      for (int j = 0; j < ne; j++)
      {
         const int *e = boundary[i]->GetEdgeVertices(j);
         cor[j] = (v[e[0]] < v[e[1]]) ? (1) : (-1);
      }
   }
}

void Mesh::GetFaceEdges(int i, Array<int> &edges, Array<int> &o) const
{
   if (Dim == 2)
   {
      edges.SetSize(1);
      edges[0] = i;
      o.SetSize(1);
      const int *v = faces[i]->GetVertices();
      o[0] = (v[0] < v[1]) ? (1) : (-1);
   }

   if (Dim != 3)
   {
      return;
   }

   GetFaceEdgeTable(); // generate face_edge Table (if not generated)

   face_edge->GetRow(i, edges);

   const int *v = faces[i]->GetVertices();
   const int ne = faces[i]->GetNEdges();
   o.SetSize(ne);
   for (int j = 0; j < ne; j++)
   {
      const int *e = faces[i]->GetEdgeVertices(j);
      o[j] = (v[e[0]] < v[e[1]]) ? (1) : (-1);
   }
}

void Mesh::GetEdgeVertices(int i, Array<int> &vert) const
{
   // the two vertices are sorted: vert[0] < vert[1]
   // this is consistent with the global edge orientation
   // generate edge_vertex Table (if not generated)
   if (!edge_vertex) { GetEdgeVertexTable(); }
   edge_vertex->GetRow(i, vert);
}

Table *Mesh::GetFaceEdgeTable() const
{
   if (face_edge)
   {
      return face_edge;
   }

   if (Dim != 3)
   {
      return NULL;
   }

#ifdef MFEM_DEBUG
   if (faces.Size() != NumOfFaces)
   {
      mfem_error("Mesh::GetFaceEdgeTable : faces were not generated!");
   }
#endif

   DSTable v_to_v(NumOfVertices);
   GetVertexToVertexTable(v_to_v);

   face_edge = new Table;
   GetElementArrayEdgeTable(faces, v_to_v, *face_edge);

   return (face_edge);
}

Table *Mesh::GetEdgeVertexTable() const
{
   if (edge_vertex)
   {
      return edge_vertex;
   }

   DSTable v_to_v(NumOfVertices);
   GetVertexToVertexTable(v_to_v);

   int nedges = v_to_v.NumberOfEntries();
   edge_vertex = new Table(nedges, 2);
   for (int i = 0; i < NumOfVertices; i++)
   {
      for (DSTable::RowIterator it(v_to_v, i); !it; ++it)
      {
         int j = it.Index();
         edge_vertex->Push(j, i);
         edge_vertex->Push(j, it.Column());
      }
   }
   edge_vertex->Finalize();

   return edge_vertex;
}

Table *Mesh::GetVertexToElementTable()
{
   int i, j, nv, *v;

   Table *vert_elem = new Table;

   vert_elem->MakeI(NumOfVertices);

   for (i = 0; i < NumOfElements; i++)
   {
      nv = elements[i]->GetNVertices();
      v  = elements[i]->GetVertices();
      for (j = 0; j < nv; j++)
      {
         vert_elem->AddAColumnInRow(v[j]);
      }
   }

   vert_elem->MakeJ();

   for (i = 0; i < NumOfElements; i++)
   {
      nv = elements[i]->GetNVertices();
      v  = elements[i]->GetVertices();
      for (j = 0; j < nv; j++)
      {
         vert_elem->AddConnection(v[j], i);
      }
   }

   vert_elem->ShiftUpI();

   return vert_elem;
}

Table *Mesh::GetFaceToElementTable() const
{
   Table *face_elem = new Table;

   face_elem->MakeI(faces_info.Size());

   for (int i = 0; i < faces_info.Size(); i++)
   {
      if (faces_info[i].Elem2No >= 0)
      {
         face_elem->AddColumnsInRow(i, 2);
      }
      else
      {
         face_elem->AddAColumnInRow(i);
      }
   }

   face_elem->MakeJ();

   for (int i = 0; i < faces_info.Size(); i++)
   {
      face_elem->AddConnection(i, faces_info[i].Elem1No);
      if (faces_info[i].Elem2No >= 0)
      {
         face_elem->AddConnection(i, faces_info[i].Elem2No);
      }
   }

   face_elem->ShiftUpI();

   return face_elem;
}

void Mesh::GetElementFaces(int i, Array<int> &fcs, Array<int> &cor)
const
{
   int n, j;

   if (el_to_face)
   {
      el_to_face->GetRow(i, fcs);
   }
   else
   {
      mfem_error("Mesh::GetElementFaces(...) : el_to_face not generated.");
   }

   n = fcs.Size();
   cor.SetSize(n);
   for (j = 0; j < n; j++)
      if (faces_info[fcs[j]].Elem1No == i)
      {
         cor[j] = faces_info[fcs[j]].Elem1Inf % 64;
      }
#ifdef MFEM_DEBUG
      else if (faces_info[fcs[j]].Elem2No == i)
      {
         cor[j] = faces_info[fcs[j]].Elem2Inf % 64;
      }
      else
      {
         mfem_error("Mesh::GetElementFaces(...) : 2");
      }
#else
      else
      {
         cor[j] = faces_info[fcs[j]].Elem2Inf % 64;
      }
#endif
}

void Mesh::GetBdrElementFace(int i, int *f, int *o) const
{
   const int *bv, *fv;

   *f = be_to_face[i];
   bv = boundary[i]->GetVertices();
   fv = faces[be_to_face[i]]->GetVertices();

   // find the orientation of the bdr. elem. w.r.t.
   // the corresponding face element (that's the base)
   switch (GetBdrElementType(i))
   {
      case Element::TRIANGLE:
         *o = GetTriOrientation(fv, bv);
         break;
      case Element::QUADRILATERAL:
         *o = GetQuadOrientation(fv, bv);
         break;
      default:
         mfem_error("Mesh::GetBdrElementFace(...) 2");
   }
}

int Mesh::GetBdrElementEdgeIndex(int i) const
{
   switch (Dim)
   {
      case 1: return boundary[i]->GetVertices()[0];
      case 2: return be_to_edge[i];
      case 3: return be_to_face[i];
      default: mfem_error("Mesh::GetBdrElementEdgeIndex: invalid dimension!");
   }
   return -1;
}

void Mesh::GetBdrElementAdjacentElement(int bdr_el, int &el, int &info) const
{
   int fid = GetBdrElementEdgeIndex(bdr_el);
   const FaceInfo &fi = faces_info[fid];
   MFEM_ASSERT(fi.Elem1Inf%64 == 0, "internal error"); // orientation == 0
   const int *fv = (Dim > 1) ? faces[fid]->GetVertices() : NULL;
   const int *bv = boundary[bdr_el]->GetVertices();
   int ori;
   switch (GetBdrElementBaseGeometry(bdr_el))
   {
      case Geometry::POINT:    ori = 0; break;
      case Geometry::SEGMENT:  ori = (fv[0] == bv[0]) ? 0 : 1; break;
      case Geometry::TRIANGLE: ori = GetTriOrientation(fv, bv); break;
      case Geometry::SQUARE:   ori = GetQuadOrientation(fv, bv); break;
      default: MFEM_ABORT("boundary element type not implemented"); ori = 0;
   }
   el   = fi.Elem1No;
   info = fi.Elem1Inf + ori;
}

Element::Type Mesh::GetElementType(int i) const
{
   return elements[i]->GetType();
}

Element::Type Mesh::GetBdrElementType(int i) const
{
   return boundary[i]->GetType();
}

void Mesh::GetPointMatrix(int i, DenseMatrix &pointmat) const
{
   int k, j, nv;
   const int *v;

   v  = elements[i]->GetVertices();
   nv = elements[i]->GetNVertices();

   pointmat.SetSize(spaceDim, nv);
   for (k = 0; k < spaceDim; k++)
      for (j = 0; j < nv; j++)
      {
         pointmat(k, j) = vertices[v[j]](k);
      }
}

void Mesh::GetBdrPointMatrix(int i,DenseMatrix &pointmat) const
{
   int k, j, nv;
   const int *v;

   v  = boundary[i]->GetVertices();
   nv = boundary[i]->GetNVertices();

   pointmat.SetSize(spaceDim, nv);
   for (k = 0; k < spaceDim; k++)
      for (j = 0; j < nv; j++)
      {
         pointmat(k, j) = vertices[v[j]](k);
      }
}

double Mesh::GetLength(int i, int j) const
{
   const double *vi = vertices[i]();
   const double *vj = vertices[j]();
   double length = 0.;

   for (int k = 0; k < spaceDim; k++)
   {
      length += (vi[k]-vj[k])*(vi[k]-vj[k]);
   }

   return sqrt(length);
}

// static method
void Mesh::GetElementArrayEdgeTable(const Array<Element*> &elem_array,
                                    const DSTable &v_to_v, Table &el_to_edge)
{
   el_to_edge.MakeI(elem_array.Size());
   for (int i = 0; i < elem_array.Size(); i++)
   {
      el_to_edge.AddColumnsInRow(i, elem_array[i]->GetNEdges());
   }
   el_to_edge.MakeJ();
   for (int i = 0; i < elem_array.Size(); i++)
   {
      const int *v = elem_array[i]->GetVertices();
      const int ne = elem_array[i]->GetNEdges();
      for (int j = 0; j < ne; j++)
      {
         const int *e = elem_array[i]->GetEdgeVertices(j);
         el_to_edge.AddConnection(i, v_to_v(v[e[0]], v[e[1]]));
      }
   }
   el_to_edge.ShiftUpI();
}

void Mesh::GetVertexToVertexTable(DSTable &v_to_v) const
{
   if (edge_vertex)
   {
      for (int i = 0; i < edge_vertex->Size(); i++)
      {
         const int *v = edge_vertex->GetRow(i);
         v_to_v.Push(v[0], v[1]);
      }
   }
   else
   {
      for (int i = 0; i < NumOfElements; i++)
      {
         const int *v = elements[i]->GetVertices();
         const int ne = elements[i]->GetNEdges();
         for (int j = 0; j < ne; j++)
         {
            const int *e = elements[i]->GetEdgeVertices(j);
            v_to_v.Push(v[e[0]], v[e[1]]);
         }
      }
   }
}

int Mesh::GetElementToEdgeTable(Table & e_to_f, Array<int> &be_to_f)
{
   int i, NumberOfEdges;

   DSTable v_to_v(NumOfVertices);
   GetVertexToVertexTable(v_to_v);

   NumberOfEdges = v_to_v.NumberOfEntries();

   // Fill the element to edge table
   GetElementArrayEdgeTable(elements, v_to_v, e_to_f);

   if (Dim == 2)
   {
      // Initialize the indices for the boundary elements.
      be_to_f.SetSize(NumOfBdrElements);
      for (i = 0; i < NumOfBdrElements; i++)
      {
         const int *v = boundary[i]->GetVertices();
         be_to_f[i] = v_to_v(v[0], v[1]);
      }
   }
   else if (Dim == 3)
   {
      if (bel_to_edge == NULL)
      {
         bel_to_edge = new Table;
      }
      GetElementArrayEdgeTable(boundary, v_to_v, *bel_to_edge);
   }
   else
   {
      mfem_error("1D GetElementToEdgeTable is not yet implemented.");
   }

   // Return the number of edges
   return NumberOfEdges;
}

const Table & Mesh::ElementToElementTable()
{
   if (el_to_el)
   {
      return *el_to_el;
   }

   // Note that, for ParNCMeshes, faces_info will contain also the ghost faces
   MFEM_ASSERT(faces_info.Size() >= GetNumFaces(), "faces were not generated!");

   Array<Connection> conn;
   conn.Reserve(2*faces_info.Size());

   for (int i = 0; i < faces_info.Size(); i++)
   {
      const FaceInfo &fi = faces_info[i];
      if (fi.Elem2No >= 0)
      {
         conn.Append(Connection(fi.Elem1No, fi.Elem2No));
         conn.Append(Connection(fi.Elem2No, fi.Elem1No));
      }
      else if (fi.Elem2Inf >= 0)
      {
         int nbr_elem_idx = NumOfElements - 1 - fi.Elem2No;
         conn.Append(Connection(fi.Elem1No, nbr_elem_idx));
         conn.Append(Connection(nbr_elem_idx, fi.Elem1No));
      }
   }

   conn.Sort();
   conn.Unique();
   el_to_el = new Table(NumOfElements, conn);

   return *el_to_el;
}

const Table & Mesh::ElementToFaceTable() const
{
   if (el_to_face == NULL)
   {
      mfem_error("Mesh::ElementToFaceTable()");
   }
   return *el_to_face;
}

const Table & Mesh::ElementToEdgeTable() const
{
   if (el_to_edge == NULL)
   {
      mfem_error("Mesh::ElementToEdgeTable()");
   }
   return *el_to_edge;
}

void Mesh::AddPointFaceElement(int lf, int gf, int el)
{
   if (faces_info[gf].Elem1No == -1)  // this will be elem1
   {
      // faces[gf] = new Point(&gf);
      faces_info[gf].Elem1No  = el;
      faces_info[gf].Elem1Inf = 64 * lf; // face lf with orientation 0
      faces_info[gf].Elem2No  = -1; // in case there's no other side
      faces_info[gf].Elem2Inf = -1; // face is not shared
   }
   else  //  this will be elem2
   {
      faces_info[gf].Elem2No  = el;
      faces_info[gf].Elem2Inf = 64 * lf + 1;
   }
}

void Mesh::AddSegmentFaceElement(int lf, int gf, int el, int v0, int v1)
{
   if (faces[gf] == NULL)  // this will be elem1
   {
      faces[gf] = new Segment(v0, v1);
      faces_info[gf].Elem1No  = el;
      faces_info[gf].Elem1Inf = 64 * lf; // face lf with orientation 0
      faces_info[gf].Elem2No  = -1; // in case there's no other side
      faces_info[gf].Elem2Inf = -1; // face is not shared
   }
   else  //  this will be elem2
   {
      int *v = faces[gf]->GetVertices();
      faces_info[gf].Elem2No  = el;
      if ( v[1] == v0 && v[0] == v1 )
      {
         faces_info[gf].Elem2Inf = 64 * lf + 1;
      }
      else if ( v[0] == v0 && v[1] == v1 )
      {
         // Temporarily allow even edge orientations: see the remark in
         // AddTriangleFaceElement().
         // Also, in a non-orientable surface mesh, the orientation will be even
         // for edges that connect elements with opposite orientations.
         faces_info[gf].Elem2Inf = 64 * lf;
      }
      else
      {
         MFEM_ABORT("internal error");
      }
   }
}

void Mesh::AddTriangleFaceElement(int lf, int gf, int el,
                                  int v0, int v1, int v2)
{
   if (faces[gf] == NULL)  // this will be elem1
   {
      faces[gf] = new Triangle(v0, v1, v2);
      faces_info[gf].Elem1No  = el;
      faces_info[gf].Elem1Inf = 64 * lf; // face lf with orientation 0
      faces_info[gf].Elem2No  = -1; // in case there's no other side
      faces_info[gf].Elem2Inf = -1; // face is not shared
   }
   else  //  this will be elem2
   {
      int orientation, vv[3] = { v0, v1, v2 };
      orientation = GetTriOrientation(faces[gf]->GetVertices(), vv);
      // In a valid mesh, we should have (orientation % 2 != 0), however, if
      // one of the adjacent elements has wrong orientation, both face
      // orientations can be even, until the element orientations are fixed.
      // MFEM_ASSERT(orientation % 2 != 0, "");
      faces_info[gf].Elem2No  = el;
      faces_info[gf].Elem2Inf = 64 * lf + orientation;
   }
}

void Mesh::AddQuadFaceElement(int lf, int gf, int el,
                              int v0, int v1, int v2, int v3)
{
   if (faces_info[gf].Elem1No < 0)  // this will be elem1
   {
      faces[gf] = new Quadrilateral(v0, v1, v2, v3);
      faces_info[gf].Elem1No  = el;
      faces_info[gf].Elem1Inf = 64 * lf; // face lf with orientation 0
      faces_info[gf].Elem2No  = -1; // in case there's no other side
      faces_info[gf].Elem2Inf = -1; // face is not shared
   }
   else  //  this will be elem2
   {
      int vv[4] = { v0, v1, v2, v3 };
      int oo = GetQuadOrientation(faces[gf]->GetVertices(), vv);
      // Temporarily allow even face orientations: see the remark in
      // AddTriangleFaceElement().
      // MFEM_ASSERT(oo % 2 != 0, "");
      faces_info[gf].Elem2No  = el;
      faces_info[gf].Elem2Inf = 64 * lf + oo;
   }
}

void Mesh::GenerateFaces()
{
   int i, nfaces = GetNumFaces();

   for (i = 0; i < faces.Size(); i++)
   {
      FreeElement(faces[i]);
   }

   // (re)generate the interior faces and the info for them
   faces.SetSize(nfaces);
   faces_info.SetSize(nfaces);
   for (i = 0; i < nfaces; i++)
   {
      faces[i] = NULL;
      faces_info[i].Elem1No = -1;
      faces_info[i].NCFace = -1;
   }
   for (i = 0; i < NumOfElements; i++)
   {
      const int *v = elements[i]->GetVertices();
      const int *ef;
      if (Dim == 1)
      {
         AddPointFaceElement(0, v[0], i);
         AddPointFaceElement(1, v[1], i);
      }
      else if (Dim == 2)
      {
         ef = el_to_edge->GetRow(i);
         const int ne = elements[i]->GetNEdges();
         for (int j = 0; j < ne; j++)
         {
            const int *e = elements[i]->GetEdgeVertices(j);
            AddSegmentFaceElement(j, ef[j], i, v[e[0]], v[e[1]]);
         }
      }
      else
      {
         ef = el_to_face->GetRow(i);
         switch (GetElementType(i))
         {
            case Element::TETRAHEDRON:
            {
               for (int j = 0; j < 4; j++)
               {
                  const int *fv = tet_t::FaceVert[j];
                  AddTriangleFaceElement(j, ef[j], i,
                                         v[fv[0]], v[fv[1]], v[fv[2]]);
               }
               break;
            }
            case Element::WEDGE:
            {
               for (int j = 0; j < 2; j++)
               {
                  const int *fv = pri_t::FaceVert[j];
                  AddTriangleFaceElement(j, ef[j], i,
                                         v[fv[0]], v[fv[1]], v[fv[2]]);
               }
               for (int j = 2; j < 5; j++)
               {
                  const int *fv = pri_t::FaceVert[j];
                  AddQuadFaceElement(j, ef[j], i,
                                     v[fv[0]], v[fv[1]], v[fv[2]], v[fv[3]]);
               }
               break;
            }
            case Element::HEXAHEDRON:
            {
               for (int j = 0; j < 6; j++)
               {
                  const int *fv = hex_t::FaceVert[j];
                  AddQuadFaceElement(j, ef[j], i,
                                     v[fv[0]], v[fv[1]], v[fv[2]], v[fv[3]]);
               }
               break;
            }
            default:
               MFEM_ABORT("Unexpected type of Element.");
         }
      }
   }
}

void Mesh::GenerateNCFaceInfo()
{
   MFEM_VERIFY(ncmesh, "missing NCMesh.");

   for (int i = 0; i < faces_info.Size(); i++)
   {
      faces_info[i].NCFace = -1;
   }

   const NCMesh::NCList &list =
      (Dim == 2) ? ncmesh->GetEdgeList() : ncmesh->GetFaceList();

   nc_faces_info.SetSize(0);
   nc_faces_info.Reserve(list.masters.size() + list.slaves.size());

   int nfaces = GetNumFaces();

   // add records for master faces
   for (unsigned i = 0; i < list.masters.size(); i++)
   {
      const NCMesh::Master &master = list.masters[i];
      if (master.index >= nfaces) { continue; }

      faces_info[master.index].NCFace = nc_faces_info.Size();
      nc_faces_info.Append(NCFaceInfo(false, master.local, NULL));
      // NOTE: one of the unused members stores local face no. to be used below
   }

   // add records for slave faces
   for (unsigned i = 0; i < list.slaves.size(); i++)
   {
      const NCMesh::Slave &slave = list.slaves[i];
      if (slave.index >= nfaces || slave.master >= nfaces) { continue; }

      FaceInfo &slave_fi = faces_info[slave.index];
      FaceInfo &master_fi = faces_info[slave.master];
      NCFaceInfo &master_nc = nc_faces_info[master_fi.NCFace];

      slave_fi.NCFace = nc_faces_info.Size();
      nc_faces_info.Append(NCFaceInfo(true, slave.master, &slave.point_matrix));

      slave_fi.Elem2No = master_fi.Elem1No;
      slave_fi.Elem2Inf = 64 * master_nc.MasterFace; // get lf no. stored above
      // NOTE: orientation part of Elem2Inf is encoded in the point matrix
   }
}

STable3D *Mesh::GetFacesTable()
{
   STable3D *faces_tbl = new STable3D(NumOfVertices);
   for (int i = 0; i < NumOfElements; i++)
   {
      const int *v = elements[i]->GetVertices();
      switch (GetElementType(i))
      {
         case Element::TETRAHEDRON:
         {
            for (int j = 0; j < 4; j++)
            {
               const int *fv = tet_t::FaceVert[j];
               faces_tbl->Push(v[fv[0]], v[fv[1]], v[fv[2]]);
            }
            break;
         }
         case Element::WEDGE:
         {
            for (int j = 0; j < 2; j++)
            {
               const int *fv = pri_t::FaceVert[j];
               faces_tbl->Push(v[fv[0]], v[fv[1]], v[fv[2]]);
            }
            for (int j = 2; j < 5; j++)
            {
               const int *fv = pri_t::FaceVert[j];
               faces_tbl->Push4(v[fv[0]], v[fv[1]], v[fv[2]], v[fv[3]]);
            }
            break;
         }
         case Element::HEXAHEDRON:
         {
            // find the face by the vertices with the smallest 3 numbers
            // z = 0, y = 0, x = 1, y = 1, x = 0, z = 1
            for (int j = 0; j < 6; j++)
            {
               const int *fv = hex_t::FaceVert[j];
               faces_tbl->Push4(v[fv[0]], v[fv[1]], v[fv[2]], v[fv[3]]);
            }
            break;
         }
         default:
            MFEM_ABORT("Unexpected type of Element.");
      }
   }
   return faces_tbl;
}

STable3D *Mesh::GetElementToFaceTable(int ret_ftbl)
{
   int i, *v;
   STable3D *faces_tbl;

   if (el_to_face != NULL)
   {
      delete el_to_face;
   }
   el_to_face = new Table(NumOfElements, 6);  // must be 6 for hexahedra
   faces_tbl = new STable3D(NumOfVertices);
   for (i = 0; i < NumOfElements; i++)
   {
      v = elements[i]->GetVertices();
      switch (GetElementType(i))
      {
         case Element::TETRAHEDRON:
         {
            for (int j = 0; j < 4; j++)
            {
               const int *fv = tet_t::FaceVert[j];
               el_to_face->Push(
                  i, faces_tbl->Push(v[fv[0]], v[fv[1]], v[fv[2]]));
            }
            break;
         }
         case Element::WEDGE:
         {
            for (int j = 0; j < 2; j++)
            {
               const int *fv = pri_t::FaceVert[j];
               el_to_face->Push(
                  i, faces_tbl->Push(v[fv[0]], v[fv[1]], v[fv[2]]));
            }
            for (int j = 2; j < 5; j++)
            {
               const int *fv = pri_t::FaceVert[j];
               el_to_face->Push(
                  i, faces_tbl->Push4(v[fv[0]], v[fv[1]], v[fv[2]], v[fv[3]]));
            }
            break;
         }
         case Element::HEXAHEDRON:
         {
            // find the face by the vertices with the smallest 3 numbers
            // z = 0, y = 0, x = 1, y = 1, x = 0, z = 1
            for (int j = 0; j < 6; j++)
            {
               const int *fv = hex_t::FaceVert[j];
               el_to_face->Push(
                  i, faces_tbl->Push4(v[fv[0]], v[fv[1]], v[fv[2]], v[fv[3]]));
            }
            break;
         }
         default:
            MFEM_ABORT("Unexpected type of Element.");
      }
   }
   el_to_face->Finalize();
   NumOfFaces = faces_tbl->NumberOfElements();
   be_to_face.SetSize(NumOfBdrElements);
   for (i = 0; i < NumOfBdrElements; i++)
   {
      v = boundary[i]->GetVertices();
      switch (GetBdrElementType(i))
      {
         case Element::TRIANGLE:
         {
            be_to_face[i] = (*faces_tbl)(v[0], v[1], v[2]);
            break;
         }
         case Element::QUADRILATERAL:
         {
            be_to_face[i] = (*faces_tbl)(v[0], v[1], v[2], v[3]);
            break;
         }
         default:
            MFEM_ABORT("Unexpected type of boundary Element.");
      }
   }

   if (ret_ftbl)
   {
      return faces_tbl;
   }
   delete faces_tbl;
   return NULL;
}

void Mesh::ReorientTetMesh()
{
   int *v;

   if (Dim != 3 || !(meshgen & 1))
   {
      return;
   }

   DSTable *old_v_to_v = NULL;
   Table *old_elem_vert = NULL;

   if (Nodes)
   {
      PrepareNodeReorder(&old_v_to_v, &old_elem_vert);
   }

   for (int i = 0; i < NumOfElements; i++)
   {
      if (GetElementType(i) == Element::TETRAHEDRON)
      {
         v = elements[i]->GetVertices();

         Rotate3(v[0], v[1], v[2]);
         if (v[0] < v[3])
         {
            Rotate3(v[1], v[2], v[3]);
         }
         else
         {
            ShiftL2R(v[0], v[1], v[3]);
         }
      }
   }

   for (int i = 0; i < NumOfBdrElements; i++)
   {
      if (GetBdrElementType(i) == Element::TRIANGLE)
      {
         v = boundary[i]->GetVertices();

         Rotate3(v[0], v[1], v[2]);
      }
   }

   if (!Nodes)
   {
      GetElementToFaceTable();
      GenerateFaces();
      if (el_to_edge)
      {
         NumOfEdges = GetElementToEdgeTable(*el_to_edge, be_to_edge);
      }
   }
   else
   {
      DoNodeReorder(old_v_to_v, old_elem_vert);
      delete old_elem_vert;
      delete old_v_to_v;
   }
}

int *Mesh::CartesianPartitioning(int nxyz[])
{
   int *partitioning;
   double pmin[3] = { infinity(), infinity(), infinity() };
   double pmax[3] = { -infinity(), -infinity(), -infinity() };
   // find a bounding box using the vertices
   for (int vi = 0; vi < NumOfVertices; vi++)
   {
      const double *p = vertices[vi]();
      for (int i = 0; i < spaceDim; i++)
      {
         if (p[i] < pmin[i]) { pmin[i] = p[i]; }
         if (p[i] > pmax[i]) { pmax[i] = p[i]; }
      }
   }

   partitioning = new int[NumOfElements];

   // determine the partitioning using the centers of the elements
   double ppt[3];
   Vector pt(ppt, spaceDim);
   for (int el = 0; el < NumOfElements; el++)
   {
      GetElementTransformation(el)->Transform(
         Geometries.GetCenter(GetElementBaseGeometry(el)), pt);
      int part = 0;
      for (int i = spaceDim-1; i >= 0; i--)
      {
         int idx = (int)floor(nxyz[i]*((pt(i) - pmin[i])/(pmax[i] - pmin[i])));
         if (idx < 0) { idx = 0; }
         if (idx >= nxyz[i]) { idx = nxyz[i]-1; }
         part = part * nxyz[i] + idx;
      }
      partitioning[el] = part;
   }

   return partitioning;
}

int *Mesh::GeneratePartitioning(int nparts, int part_method)
{
#ifdef MFEM_USE_METIS
   int i, *partitioning;

   ElementToElementTable();

   partitioning = new int[NumOfElements];

   if (nparts == 1)
   {
      for (i = 0; i < NumOfElements; i++)
      {
         partitioning[i] = 0;
      }
   }
   else if (NumOfElements <= nparts)
   {
      for (i = 0; i < NumOfElements; i++)
      {
         partitioning[i] = i;
      }
   }
   else
   {
      idx_t *I, *J, n;
#ifndef MFEM_USE_METIS_5
      idx_t wgtflag = 0;
      idx_t numflag = 0;
      idx_t options[5];
#else
      idx_t ncon = 1;
      idx_t err;
      idx_t options[40];
#endif
      idx_t edgecut;

      // In case METIS have been compiled with 64bit indices
      bool freedata = false;
      idx_t mparts = (idx_t) nparts;
      idx_t *mpartitioning;

      n = NumOfElements;
      if (sizeof(idx_t) == sizeof(int))
      {
         I = (idx_t*) el_to_el->GetI();
         J = (idx_t*) el_to_el->GetJ();
         mpartitioning = (idx_t*) partitioning;
      }
      else
      {
         int *iI = el_to_el->GetI();
         int *iJ = el_to_el->GetJ();
         int m = iI[n];
         I = new idx_t[n+1];
         J = new idx_t[m];
         for (int k = 0; k < n+1; k++) { I[k] = iI[k]; }
         for (int k = 0; k < m; k++) { J[k] = iJ[k]; }
         mpartitioning = new idx_t[n];
         freedata = true;
      }
#ifndef MFEM_USE_METIS_5
      options[0] = 0;
#else
      METIS_SetDefaultOptions(options);
      options[METIS_OPTION_CONTIG] = 1; // set METIS_OPTION_CONTIG
#endif

      // Sort the neighbor lists
      if (part_method >= 0 && part_method <= 2)
      {
         for (i = 0; i < n; i++)
         {
            // Sort in increasing order.
            // std::sort(J+I[i], J+I[i+1]);

            // Sort in decreasing order, as in previous versions of MFEM.
            std::sort(J+I[i], J+I[i+1], std::greater<idx_t>());
         }
      }

      // This function should be used to partition a graph into a small
      // number of partitions (less than 8).
      if (part_method == 0 || part_method == 3)
      {
#ifndef MFEM_USE_METIS_5
         METIS_PartGraphRecursive(&n,
                                  I,
                                  J,
                                  NULL,
                                  NULL,
                                  &wgtflag,
                                  &numflag,
                                  &mparts,
                                  options,
                                  &edgecut,
                                  mpartitioning);
#else
         err = METIS_PartGraphRecursive(&n,
                                        &ncon,
                                        I,
                                        J,
                                        NULL,
                                        NULL,
                                        NULL,
                                        &mparts,
                                        NULL,
                                        NULL,
                                        options,
                                        &edgecut,
                                        mpartitioning);
         if (err != 1)
            mfem_error("Mesh::GeneratePartitioning: "
                       " error in METIS_PartGraphRecursive!");
#endif
      }

      // This function should be used to partition a graph into a large
      // number of partitions (greater than 8).
      if (part_method == 1 || part_method == 4)
      {
#ifndef MFEM_USE_METIS_5
         METIS_PartGraphKway(&n,
                             I,
                             J,
                             NULL,
                             NULL,
                             &wgtflag,
                             &numflag,
                             &mparts,
                             options,
                             &edgecut,
                             mpartitioning);
#else
         err = METIS_PartGraphKway(&n,
                                   &ncon,
                                   I,
                                   J,
                                   NULL,
                                   NULL,
                                   NULL,
                                   &mparts,
                                   NULL,
                                   NULL,
                                   options,
                                   &edgecut,
                                   mpartitioning);
         if (err != 1)
            mfem_error("Mesh::GeneratePartitioning: "
                       " error in METIS_PartGraphKway!");
#endif
      }

      // The objective of this partitioning is to minimize the total
      // communication volume
      if (part_method == 2 || part_method == 5)
      {
#ifndef MFEM_USE_METIS_5
         METIS_PartGraphVKway(&n,
                              I,
                              J,
                              NULL,
                              NULL,
                              &wgtflag,
                              &numflag,
                              &mparts,
                              options,
                              &edgecut,
                              mpartitioning);
#else
         options[METIS_OPTION_OBJTYPE] = METIS_OBJTYPE_VOL;
         err = METIS_PartGraphKway(&n,
                                   &ncon,
                                   I,
                                   J,
                                   NULL,
                                   NULL,
                                   NULL,
                                   &mparts,
                                   NULL,
                                   NULL,
                                   options,
                                   &edgecut,
                                   mpartitioning);
         if (err != 1)
            mfem_error("Mesh::GeneratePartitioning: "
                       " error in METIS_PartGraphKway!");
#endif
      }

#ifdef MFEM_DEBUG
      mfem::out << "Mesh::GeneratePartitioning(...): edgecut = "
                << edgecut << endl;
#endif
      nparts = (int) mparts;
      if (mpartitioning != (idx_t*)partitioning)
      {
         for (int k = 0; k<NumOfElements; k++) { partitioning[k] = mpartitioning[k]; }
      }
      if (freedata)
      {
         delete[] I;
         delete[] J;
         delete[] mpartitioning;
      }
   }

   if (el_to_el)
   {
      delete el_to_el;
   }
   el_to_el = NULL;

   // Check for empty partitionings (a "feature" in METIS)
   {
      Array< Pair<int,int> > psize(nparts);
      for (i = 0; i < nparts; i++)
      {
         psize[i].one = 0;
         psize[i].two = i;
      }

      for (i = 0; i < NumOfElements; i++)
      {
         psize[partitioning[i]].one++;
      }

      int empty_parts = 0;
      for (i = 0; i < nparts; i++)
         if (psize[i].one == 0)
         {
            empty_parts++;
         }

      // This code just split the largest partitionings in two.
      // Do we need to replace it with something better?
      if (empty_parts)
      {
         mfem::err << "Mesh::GeneratePartitioning returned " << empty_parts
                   << " empty parts!" << endl;

         SortPairs<int,int>(psize, nparts);

         for (i = nparts-1; i > nparts-1-empty_parts; i--)
         {
            psize[i].one /= 2;
         }

         for (int j = 0; j < NumOfElements; j++)
            for (i = nparts-1; i > nparts-1-empty_parts; i--)
               if (psize[i].one == 0 || partitioning[j] != psize[i].two)
               {
                  continue;
               }
               else
               {
                  partitioning[j] = psize[nparts-1-i].two;
                  psize[i].one--;
               }
      }
   }

   return partitioning;

#else

   mfem_error("Mesh::GeneratePartitioning(...): "
              "MFEM was compiled without Metis.");

   return NULL;

#endif
}

/* required: 0 <= partitioning[i] < num_part */
void FindPartitioningComponents(Table &elem_elem,
                                const Array<int> &partitioning,
                                Array<int> &component,
                                Array<int> &num_comp)
{
   int i, j, k;
   int num_elem, *i_elem_elem, *j_elem_elem;

   num_elem    = elem_elem.Size();
   i_elem_elem = elem_elem.GetI();
   j_elem_elem = elem_elem.GetJ();

   component.SetSize(num_elem);

   Array<int> elem_stack(num_elem);
   int stack_p, stack_top_p, elem;
   int num_part;

   num_part = -1;
   for (i = 0; i < num_elem; i++)
   {
      if (partitioning[i] > num_part)
      {
         num_part = partitioning[i];
      }
      component[i] = -1;
   }
   num_part++;

   num_comp.SetSize(num_part);
   for (i = 0; i < num_part; i++)
   {
      num_comp[i] = 0;
   }

   stack_p = 0;
   stack_top_p = 0;  // points to the first unused element in the stack
   for (elem = 0; elem < num_elem; elem++)
   {
      if (component[elem] >= 0)
      {
         continue;
      }

      component[elem] = num_comp[partitioning[elem]]++;

      elem_stack[stack_top_p++] = elem;

      for ( ; stack_p < stack_top_p; stack_p++)
      {
         i = elem_stack[stack_p];
         for (j = i_elem_elem[i]; j < i_elem_elem[i+1]; j++)
         {
            k = j_elem_elem[j];
            if (partitioning[k] == partitioning[i])
            {
               if (component[k] < 0)
               {
                  component[k] = component[i];
                  elem_stack[stack_top_p++] = k;
               }
               else if (component[k] != component[i])
               {
                  mfem_error("FindPartitioningComponents");
               }
            }
         }
      }
   }
}

void Mesh::CheckPartitioning(int *partitioning)
{
   int i, n_empty, n_mcomp;
   Array<int> component, num_comp;
   const Array<int> _partitioning(partitioning, GetNE());

   ElementToElementTable();

   FindPartitioningComponents(*el_to_el, _partitioning, component, num_comp);

   n_empty = n_mcomp = 0;
   for (i = 0; i < num_comp.Size(); i++)
      if (num_comp[i] == 0)
      {
         n_empty++;
      }
      else if (num_comp[i] > 1)
      {
         n_mcomp++;
      }

   if (n_empty > 0)
   {
      mfem::out << "Mesh::CheckPartitioning(...) :\n"
                << "The following subdomains are empty :\n";
      for (i = 0; i < num_comp.Size(); i++)
         if (num_comp[i] == 0)
         {
            mfem::out << ' ' << i;
         }
      mfem::out << endl;
   }
   if (n_mcomp > 0)
   {
      mfem::out << "Mesh::CheckPartitioning(...) :\n"
                << "The following subdomains are NOT connected :\n";
      for (i = 0; i < num_comp.Size(); i++)
         if (num_comp[i] > 1)
         {
            mfem::out << ' ' << i;
         }
      mfem::out << endl;
   }
   if (n_empty == 0 && n_mcomp == 0)
      mfem::out << "Mesh::CheckPartitioning(...) : "
                "All subdomains are connected." << endl;

   if (el_to_el)
   {
      delete el_to_el;
   }
   el_to_el = NULL;
}

// compute the coefficients of the polynomial in t:
//   c(0)+c(1)*t+...+c(d)*t^d = det(A+t*B)
// where A, B are (d x d), d=2,3
void DetOfLinComb(const DenseMatrix &A, const DenseMatrix &B, Vector &c)
{
   const double *a = A.Data();
   const double *b = B.Data();

   c.SetSize(A.Width()+1);
   switch (A.Width())
   {
      case 2:
      {
         // det(A+t*B) = |a0 a2|   / |a0 b2| + |b0 a2| \       |b0 b2|
         //              |a1 a3| + \ |a1 b3|   |b1 a3| / * t + |b1 b3| * t^2
         c(0) = a[0]*a[3]-a[1]*a[2];
         c(1) = a[0]*b[3]-a[1]*b[2]+b[0]*a[3]-b[1]*a[2];
         c(2) = b[0]*b[3]-b[1]*b[2];
      }
      break;

      case 3:
      {
         /*              |a0 a3 a6|
          * det(A+t*B) = |a1 a4 a7| +
          *              |a2 a5 a8|

          *     /  |b0 a3 a6|   |a0 b3 a6|   |a0 a3 b6| \
          *   + |  |b1 a4 a7| + |a1 b4 a7| + |a1 a4 b7| | * t +
          *     \  |b2 a5 a8|   |a2 b5 a8|   |a2 a5 b8| /

          *     /  |a0 b3 b6|   |b0 a3 b6|   |b0 b3 a6| \
          *   + |  |a1 b4 b7| + |b1 a4 b7| + |b1 b4 a7| | * t^2 +
          *     \  |a2 b5 b8|   |b2 a5 b8|   |b2 b5 a8| /

          *     |b0 b3 b6|
          *   + |b1 b4 b7| * t^3
          *     |b2 b5 b8|       */
         c(0) = (a[0] * (a[4] * a[8] - a[5] * a[7]) +
                 a[1] * (a[5] * a[6] - a[3] * a[8]) +
                 a[2] * (a[3] * a[7] - a[4] * a[6]));

         c(1) = (b[0] * (a[4] * a[8] - a[5] * a[7]) +
                 b[1] * (a[5] * a[6] - a[3] * a[8]) +
                 b[2] * (a[3] * a[7] - a[4] * a[6]) +

                 a[0] * (b[4] * a[8] - b[5] * a[7]) +
                 a[1] * (b[5] * a[6] - b[3] * a[8]) +
                 a[2] * (b[3] * a[7] - b[4] * a[6]) +

                 a[0] * (a[4] * b[8] - a[5] * b[7]) +
                 a[1] * (a[5] * b[6] - a[3] * b[8]) +
                 a[2] * (a[3] * b[7] - a[4] * b[6]));

         c(2) = (a[0] * (b[4] * b[8] - b[5] * b[7]) +
                 a[1] * (b[5] * b[6] - b[3] * b[8]) +
                 a[2] * (b[3] * b[7] - b[4] * b[6]) +

                 b[0] * (a[4] * b[8] - a[5] * b[7]) +
                 b[1] * (a[5] * b[6] - a[3] * b[8]) +
                 b[2] * (a[3] * b[7] - a[4] * b[6]) +

                 b[0] * (b[4] * a[8] - b[5] * a[7]) +
                 b[1] * (b[5] * a[6] - b[3] * a[8]) +
                 b[2] * (b[3] * a[7] - b[4] * a[6]));

         c(3) = (b[0] * (b[4] * b[8] - b[5] * b[7]) +
                 b[1] * (b[5] * b[6] - b[3] * b[8]) +
                 b[2] * (b[3] * b[7] - b[4] * b[6]));
      }
      break;

      default:
         mfem_error("DetOfLinComb(...)");
   }
}

// compute the real roots of
//   z(0)+z(1)*x+...+z(d)*x^d = 0,  d=2,3;
// the roots are returned in x, sorted in increasing order;
// it is assumed that x is at least of size d;
// return the number of roots counting multiplicity;
// return -1 if all z(i) are 0.
int FindRoots(const Vector &z, Vector &x)
{
   int d = z.Size()-1;
   if (d > 3 || d < 0)
   {
      mfem_error("FindRoots(...)");
   }

   while (z(d) == 0.0)
   {
      if (d == 0)
      {
         return (-1);
      }
      d--;
   }
   switch (d)
   {
      case 0:
      {
         return 0;
      }

      case 1:
      {
         x(0) = -z(0)/z(1);
         return 1;
      }

      case 2:
      {
         double a = z(2), b = z(1), c = z(0);
         double D = b*b-4*a*c;
         if (D < 0.0)
         {
            return 0;
         }
         if (D == 0.0)
         {
            x(0) = x(1) = -0.5 * b / a;
            return 2; // root with multiplicity 2
         }
         if (b == 0.0)
         {
            x(0) = -(x(1) = fabs(0.5 * sqrt(D) / a));
            return 2;
         }
         else
         {
            double t;
            if (b > 0.0)
            {
               t = -0.5 * (b + sqrt(D));
            }
            else
            {
               t = -0.5 * (b - sqrt(D));
            }
            x(0) = t / a;
            x(1) = c / t;
            if (x(0) > x(1))
            {
               Swap<double>(x(0), x(1));
            }
            return 2;
         }
      }

      case 3:
      {
         double a = z(2)/z(3), b = z(1)/z(3), c = z(0)/z(3);

         // find the real roots of x^3 + a x^2 + b x + c = 0
         double Q = (a * a - 3 * b) / 9;
         double R = (2 * a * a * a - 9 * a * b + 27 * c) / 54;
         double Q3 = Q * Q * Q;
         double R2 = R * R;

         if (R2 == Q3)
         {
            if (Q == 0)
            {
               x(0) = x(1) = x(2) = - a / 3;
            }
            else
            {
               double sqrtQ = sqrt(Q);

               if (R > 0)
               {
                  x(0) = -2 * sqrtQ - a / 3;
                  x(1) = x(2) = sqrtQ - a / 3;
               }
               else
               {
                  x(0) = x(1) = - sqrtQ - a / 3;
                  x(2) = 2 * sqrtQ - a / 3;
               }
            }
            return 3;
         }
         else if (R2 < Q3)
         {
            double theta = acos(R / sqrt(Q3));
            double A = -2 * sqrt(Q);
            double x0, x1, x2;
            x0 = A * cos(theta / 3) - a / 3;
            x1 = A * cos((theta + 2.0 * M_PI) / 3) - a / 3;
            x2 = A * cos((theta - 2.0 * M_PI) / 3) - a / 3;

            /* Sort x0, x1, x2 */
            if (x0 > x1)
            {
               Swap<double>(x0, x1);
            }
            if (x1 > x2)
            {
               Swap<double>(x1, x2);
               if (x0 > x1)
               {
                  Swap<double>(x0, x1);
               }
            }
            x(0) = x0;
            x(1) = x1;
            x(2) = x2;
            return 3;
         }
         else
         {
            double A;
            if (R >= 0.0)
            {
               A = -pow(sqrt(R2 - Q3) + R, 1.0/3.0);
            }
            else
            {
               A =  pow(sqrt(R2 - Q3) - R, 1.0/3.0);
            }
            x(0) = A + Q / A - a / 3;
            return 1;
         }
      }
   }
   return 0;
}

void FindTMax(Vector &c, Vector &x, double &tmax,
              const double factor, const int Dim)
{
   const double c0 = c(0);
   c(0) = c0 * (1.0 - pow(factor, -Dim));
   int nr = FindRoots(c, x);
   for (int j = 0; j < nr; j++)
   {
      if (x(j) > tmax)
      {
         break;
      }
      if (x(j) >= 0.0)
      {
         tmax = x(j);
         break;
      }
   }
   c(0) = c0 * (1.0 - pow(factor, Dim));
   nr = FindRoots(c, x);
   for (int j = 0; j < nr; j++)
   {
      if (x(j) > tmax)
      {
         break;
      }
      if (x(j) >= 0.0)
      {
         tmax = x(j);
         break;
      }
   }
}

void Mesh::CheckDisplacements(const Vector &displacements, double &tmax)
{
   int nvs = vertices.Size();
   DenseMatrix P, V, DS, PDS(spaceDim), VDS(spaceDim);
   Vector c(spaceDim+1), x(spaceDim);
   const double factor = 2.0;

   // check for tangling assuming constant speed
   if (tmax < 1.0)
   {
      tmax = 1.0;
   }
   for (int i = 0; i < NumOfElements; i++)
   {
      Element *el = elements[i];
      int nv = el->GetNVertices();
      int *v = el->GetVertices();
      P.SetSize(spaceDim, nv);
      V.SetSize(spaceDim, nv);
      for (int j = 0; j < spaceDim; j++)
         for (int k = 0; k < nv; k++)
         {
            P(j, k) = vertices[v[k]](j);
            V(j, k) = displacements(v[k]+j*nvs);
         }
      DS.SetSize(nv, spaceDim);
      const FiniteElement *fe =
         GetTransformationFEforElementType(el->GetType());
      // check if  det(P.DShape+t*V.DShape) > 0 for all x and 0<=t<=1
      switch (el->GetType())
      {
         case Element::TRIANGLE:
         case Element::TETRAHEDRON:
         {
            // DS is constant
            fe->CalcDShape(Geometries.GetCenter(fe->GetGeomType()), DS);
            Mult(P, DS, PDS);
            Mult(V, DS, VDS);
            DetOfLinComb(PDS, VDS, c);
            if (c(0) <= 0.0)
            {
               tmax = 0.0;
            }
            else
            {
               FindTMax(c, x, tmax, factor, Dim);
            }
         }
         break;

         case Element::QUADRILATERAL:
         {
            const IntegrationRule &ir = fe->GetNodes();
            for (int j = 0; j < nv; j++)
            {
               fe->CalcDShape(ir.IntPoint(j), DS);
               Mult(P, DS, PDS);
               Mult(V, DS, VDS);
               DetOfLinComb(PDS, VDS, c);
               if (c(0) <= 0.0)
               {
                  tmax = 0.0;
               }
               else
               {
                  FindTMax(c, x, tmax, factor, Dim);
               }
            }
         }
         break;

         default:
            mfem_error("Mesh::CheckDisplacements(...)");
      }
   }
}

void Mesh::MoveVertices(const Vector &displacements)
{
   for (int i = 0, nv = vertices.Size(); i < nv; i++)
      for (int j = 0; j < spaceDim; j++)
      {
         vertices[i](j) += displacements(j*nv+i);
      }
}

void Mesh::GetVertices(Vector &vert_coord) const
{
   int nv = vertices.Size();
   vert_coord.SetSize(nv*spaceDim);
   for (int i = 0; i < nv; i++)
      for (int j = 0; j < spaceDim; j++)
      {
         vert_coord(j*nv+i) = vertices[i](j);
      }
}

void Mesh::SetVertices(const Vector &vert_coord)
{
   for (int i = 0, nv = vertices.Size(); i < nv; i++)
      for (int j = 0; j < spaceDim; j++)
      {
         vertices[i](j) = vert_coord(j*nv+i);
      }
}

void Mesh::GetNode(int i, double *coord)
{
   if (Nodes)
   {
      FiniteElementSpace *fes = Nodes->FESpace();
      for (int j = 0; j < spaceDim; j++)
      {
         coord[j] = (*Nodes)(fes->DofToVDof(i, j));
      }
   }
   else
   {
      for (int j = 0; j < spaceDim; j++)
      {
         coord[j] = vertices[i](j);
      }
   }
}

void Mesh::SetNode(int i, const double *coord)
{
   if (Nodes)
   {
      FiniteElementSpace *fes = Nodes->FESpace();
      for (int j = 0; j < spaceDim; j++)
      {
         (*Nodes)(fes->DofToVDof(i, j)) = coord[j];
      }
   }
   else
   {
      for (int j = 0; j < spaceDim; j++)
      {
         vertices[i](j) = coord[j];
      }

   }
}

void Mesh::MoveNodes(const Vector &displacements)
{
   if (Nodes)
   {
      (*Nodes) += displacements;
   }
   else
   {
      MoveVertices(displacements);
   }
}

void Mesh::GetNodes(Vector &node_coord) const
{
   if (Nodes)
   {
      node_coord = (*Nodes);
   }
   else
   {
      GetVertices(node_coord);
   }
}

void Mesh::SetNodes(const Vector &node_coord)
{
   if (Nodes)
   {
      (*Nodes) = node_coord;
   }
   else
   {
      SetVertices(node_coord);
   }
}

void Mesh::NewNodes(GridFunction &nodes, bool make_owner)
{
   if (own_nodes) { delete Nodes; }
   Nodes = &nodes;
   spaceDim = Nodes->FESpace()->GetVDim();
   own_nodes = (int)make_owner;

   if (NURBSext != nodes.FESpace()->GetNURBSext())
   {
      delete NURBSext;
      NURBSext = nodes.FESpace()->StealNURBSext();
   }
}

void Mesh::SwapNodes(GridFunction *&nodes, int &own_nodes_)
{
   mfem::Swap<GridFunction*>(Nodes, nodes);
   mfem::Swap<int>(own_nodes, own_nodes_);
   // TODO:
   // if (nodes)
   //    nodes->FESpace()->MakeNURBSextOwner();
   // NURBSext = (Nodes) ? Nodes->FESpace()->StealNURBSext() : NULL;
}

void Mesh::AverageVertices(const int *indexes, int n, int result)
{
   int j, k;

   for (k = 0; k < spaceDim; k++)
   {
      vertices[result](k) = vertices[indexes[0]](k);
   }

   for (j = 1; j < n; j++)
      for (k = 0; k < spaceDim; k++)
      {
         vertices[result](k) += vertices[indexes[j]](k);
      }

   for (k = 0; k < spaceDim; k++)
   {
      vertices[result](k) *= (1.0 / n);
   }
}

void Mesh::UpdateNodes()
{
   if (Nodes)
   {
      Nodes->FESpace()->Update();
      Nodes->Update();
   }
}

void Mesh::UniformRefinement2D()
{
   DeleteLazyTables();

   if (el_to_edge == NULL)
   {
      el_to_edge = new Table;
      NumOfEdges = GetElementToEdgeTable(*el_to_edge, be_to_edge);
   }

   int quad_counter = 0;
   for (int i = 0; i < NumOfElements; i++)
   {
      if (elements[i]->GetType() == Element::QUADRILATERAL)
      {
         quad_counter++;
      }
   }

   const int oedge = NumOfVertices;
   const int oelem = oedge + NumOfEdges;

   vertices.SetSize(oelem + quad_counter);
   elements.SetSize(4 * NumOfElements);
   quad_counter = 0;
   for (int i = 0; i < NumOfElements; i++)
   {
      const Element::Type el_type = elements[i]->GetType();
      const int attr = elements[i]->GetAttribute();
      int *v = elements[i]->GetVertices();
      const int *e = el_to_edge->GetRow(i);
      const int j = NumOfElements + 3 * i;
      int vv[2];

      if (el_type == Element::TRIANGLE)
      {
         for (int ei = 0; ei < 3; ei++)
         {
            for (int k = 0; k < 2; k++)
            {
               vv[k] = v[tri_t::Edges[ei][k]];
            }
            AverageVertices(vv, 2, oedge+e[ei]);
         }

         elements[j+0] = new Triangle(oedge+e[1], oedge+e[2], oedge+e[0], attr);
         elements[j+1] = new Triangle(oedge+e[0], v[1], oedge+e[1], attr);
         elements[j+2] = new Triangle(oedge+e[2], oedge+e[1], v[2], attr);

         v[1] = oedge+e[0];
         v[2] = oedge+e[2];
      }
      else if (el_type == Element::QUADRILATERAL)
      {
         const int qe = quad_counter;
         quad_counter++;
         AverageVertices(v, 4, oelem+qe);

         for (int ei = 0; ei < 4; ei++)
         {
            for (int k = 0; k < 2; k++)
            {
               vv[k] = v[quad_t::Edges[ei][k]];
            }
            AverageVertices(vv, 2, oedge+e[ei]);
         }

         elements[j+0] = new Quadrilateral(oedge+e[0], v[1], oedge+e[1],
                                           oelem+qe, attr);
         elements[j+1] = new Quadrilateral(oelem+qe, oedge+e[1],
                                           v[2], oedge+e[2], attr);
         elements[j+2] = new Quadrilateral(oedge+e[3], oelem+qe,
                                           oedge+e[2], v[3], attr);

         v[1] = oedge+e[0];
         v[2] = oelem+qe;
         v[3] = oedge+e[3];
      }
      else
      {
         MFEM_ABORT("unknown element type: " << el_type);
      }
   }

   boundary.SetSize(2 * NumOfBdrElements);
   for (int i = 0; i < NumOfBdrElements; i++)
   {
      const int attr = boundary[i]->GetAttribute();
      int *v = boundary[i]->GetVertices();
      const int j = NumOfBdrElements + i;

      boundary[j] = new Segment(oedge+be_to_edge[i], v[1], attr);

      v[1] = oedge+be_to_edge[i];
   }

   static const double A = 0.0, B = 0.5, C = 1.0;
   static double tri_children[2*3*4] =
   {
      A,A, B,A, A,B,
      B,B, A,B, B,A,
      B,A, C,A, B,B,
      A,B, B,B, A,C
   };
   static double quad_children[2*4*4] =
   {
      A,A, B,A, B,B, A,B, // lower-left
      B,A, C,A, C,B, B,B, // lower-right
      B,B, C,B, C,C, B,C, // upper-right
      A,B, B,B, B,C, A,C  // upper-left
   };

   CoarseFineTr.point_matrices[Geometry::TRIANGLE].
   UseExternalData(tri_children, 2, 3, 4);
   CoarseFineTr.point_matrices[Geometry::SQUARE].
   UseExternalData(quad_children, 2, 4, 4);
   CoarseFineTr.embeddings.SetSize(elements.Size());

   for (int i = 0; i < elements.Size(); i++)
   {
      Embedding &emb = CoarseFineTr.embeddings[i];
      emb.parent = (i < NumOfElements) ? i : (i - NumOfElements) / 3;
      emb.matrix = (i < NumOfElements) ? 0 : (i - NumOfElements) % 3 + 1;
   }

   NumOfVertices    = vertices.Size();
   NumOfElements    = 4 * NumOfElements;
   NumOfBdrElements = 2 * NumOfBdrElements;
   NumOfFaces       = 0;

   NumOfEdges = GetElementToEdgeTable(*el_to_edge, be_to_edge);
   GenerateFaces();

   last_operation = Mesh::REFINE;
   sequence++;

   UpdateNodes();

#ifdef MFEM_DEBUG
   CheckElementOrientation(false);
   CheckBdrElementOrientation(false);
#endif
}

static inline double sqr(const double &x)
{
   return x*x;
}

void Mesh::UniformRefinement3D_base(Array<int> *f2qf_ptr, DSTable *v_to_v_p)
{
   DeleteLazyTables();

   if (el_to_edge == NULL)
   {
      el_to_edge = new Table;
      NumOfEdges = GetElementToEdgeTable(*el_to_edge, be_to_edge);
   }

   if (el_to_face == NULL)
   {
      GetElementToFaceTable();
   }

   Array<int> f2qf_loc;
   Array<int> &f2qf = f2qf_ptr ? *f2qf_ptr : f2qf_loc;
   f2qf.SetSize(0);

   int NumOfQuadFaces = 0;
   if (HasGeometry(Geometry::SQUARE))
   {
      if (HasGeometry(Geometry::TRIANGLE))
      {
         f2qf.SetSize(faces.Size());
         for (int i = 0; i < faces.Size(); i++)
         {
            if (faces[i]->GetType() == Element::QUADRILATERAL)
            {
               f2qf[i] = NumOfQuadFaces;
               NumOfQuadFaces++;
            }
         }
      }
      else
      {
         NumOfQuadFaces = faces.Size();
      }
   }

   int hex_counter = 0;
   if (HasGeometry(Geometry::CUBE))
   {
      for (int i = 0; i < elements.Size(); i++)
      {
         if (elements[i]->GetType() == Element::HEXAHEDRON)
         {
            hex_counter++;
         }
      }
   }

   // Map from edge-index to vertex-index, needed for ReorientTetMesh() for
   // parallel meshes.
   Array<int> e2v;
   if (HasGeometry(Geometry::TETRAHEDRON))
   {
      e2v.SetSize(NumOfEdges);

      DSTable *v_to_v_ptr = v_to_v_p;
      if (!v_to_v_p)
      {
         v_to_v_ptr = new DSTable(NumOfVertices);
         GetVertexToVertexTable(*v_to_v_ptr);
      }

      Array<Pair<int,int> > J_v2v(NumOfEdges); // (second vertex id, edge id)
      J_v2v.SetSize(0);
      for (int i = 0; i < NumOfVertices; i++)
      {
         Pair<int,int> *row_start = J_v2v.end();
         for (DSTable::RowIterator it(*v_to_v_ptr, i); !it; ++it)
         {
            J_v2v.Append(Pair<int,int>(it.Column(), it.Index()));
         }
         std::sort(row_start, J_v2v.end());
      }

      for (int i = 0; i < J_v2v.Size(); i++)
      {
         e2v[J_v2v[i].two] = i;
      }

      if (!v_to_v_p)
      {
         delete v_to_v_ptr;
      }
      else
      {
         for (int i = 0; i < NumOfVertices; i++)
         {
            for (DSTable::RowIterator it(*v_to_v_ptr, i); !it; ++it)
            {
               it.SetIndex(e2v[it.Index()]);
            }
         }
      }
   }

   // Offsets for new vertices from edges, faces (quads only), and elements
   // (hexes only); each of these entities generates one new vertex.
   const int oedge = NumOfVertices;
   const int oface = oedge + NumOfEdges;
   const int oelem = oface + NumOfQuadFaces;

   vertices.SetSize(oelem + hex_counter);
   elements.SetSize(8 * NumOfElements);
   CoarseFineTr.embeddings.SetSize(elements.Size());
   hex_counter = 0;
   for (int i = 0; i < NumOfElements; i++)
   {
      const Element::Type el_type = elements[i]->GetType();
      const int attr = elements[i]->GetAttribute();
      int *v = elements[i]->GetVertices();
      const int *e = el_to_edge->GetRow(i);
      const int j = NumOfElements + 7 * i;
      int vv[4], ev[12];

      if (e2v.Size())
      {
         const int ne = el_to_edge->RowSize(i);
         for (int k = 0; k < ne; k++) { ev[k] = e2v[e[k]]; }
         e = ev;
      }

      switch (el_type)
      {
         case Element::TETRAHEDRON:
         {
            for (int ei = 0; ei < 6; ei++)
            {
               for (int k = 0; k < 2; k++)
               {
                  vv[k] = v[tet_t::Edges[ei][k]];
               }
               AverageVertices(vv, 2, oedge+e[ei]);
            }

            // Algorithm for choosing refinement type:
            // 0: smallest octahedron diagonal
            // 1: best aspect ratio
            const int rt_algo = 1;
            // Refinement type:
            // 0: (v0,v1)-(v2,v3), 1: (v0,v2)-(v1,v3), 2: (v0,v3)-(v1,v2)
            // 0:      e0-e5,      1:      e1-e4,      2:      e2-e3
            int rt;
            ElementTransformation *T = GetElementTransformation(i);
            T->SetIntPoint(&Geometries.GetCenter(Geometry::TETRAHEDRON));
            const DenseMatrix &J = T->Jacobian();
            if (rt_algo == 0)
            {
               // smallest octahedron diagonal
               double len_sqr, min_len;

               min_len = sqr(J(0,0)-J(0,1)-J(0,2)) +
                         sqr(J(1,0)-J(1,1)-J(1,2)) +
                         sqr(J(2,0)-J(2,1)-J(2,2));
               rt = 0;

               len_sqr = sqr(J(0,1)-J(0,0)-J(0,2)) +
                         sqr(J(1,1)-J(1,0)-J(1,2)) +
                         sqr(J(2,1)-J(2,0)-J(2,2));
               if (len_sqr < min_len) { min_len = len_sqr; rt = 1; }

               len_sqr = sqr(J(0,2)-J(0,0)-J(0,1)) +
                         sqr(J(1,2)-J(1,0)-J(1,1)) +
                         sqr(J(2,2)-J(2,0)-J(2,1));
               if (len_sqr < min_len) { rt = 2; }
            }
            else
            {
               // best aspect ratio
               double Em_data[18], Js_data[9], Jp_data[9];
               DenseMatrix Em(Em_data, 3, 6);
               DenseMatrix Js(Js_data, 3, 3), Jp(Jp_data, 3, 3);
               double ar1, ar2, kappa, kappa_min;

               for (int s = 0; s < 3; s++)
               {
                  for (int t = 0; t < 3; t++)
                  {
                     Em(t,s) = 0.5*J(t,s);
                  }
               }
               for (int t = 0; t < 3; t++)
               {
                  Em(t,3) = 0.5*(J(t,0)+J(t,1));
                  Em(t,4) = 0.5*(J(t,0)+J(t,2));
                  Em(t,5) = 0.5*(J(t,1)+J(t,2));
               }

               // rt = 0; Em: {0,5,1,2}, {0,5,2,4}
               for (int t = 0; t < 3; t++)
               {
                  Js(t,0) = Em(t,5)-Em(t,0);
                  Js(t,1) = Em(t,1)-Em(t,0);
                  Js(t,2) = Em(t,2)-Em(t,0);
               }
               Geometries.JacToPerfJac(Geometry::TETRAHEDRON, Js, Jp);
               ar1 = Jp.CalcSingularvalue(0)/Jp.CalcSingularvalue(2);
               for (int t = 0; t < 3; t++)
               {
                  Js(t,0) = Em(t,5)-Em(t,0);
                  Js(t,1) = Em(t,2)-Em(t,0);
                  Js(t,2) = Em(t,4)-Em(t,0);
               }
               Geometries.JacToPerfJac(Geometry::TETRAHEDRON, Js, Jp);
               ar2 = Jp.CalcSingularvalue(0)/Jp.CalcSingularvalue(2);
               kappa_min = std::max(ar1, ar2);
               rt = 0;

               // rt = 1; Em: {1,0,4,2}, {1,2,4,5}
               for (int t = 0; t < 3; t++)
               {
                  Js(t,0) = Em(t,0)-Em(t,1);
                  Js(t,1) = Em(t,4)-Em(t,1);
                  Js(t,2) = Em(t,2)-Em(t,1);
               }
               Geometries.JacToPerfJac(Geometry::TETRAHEDRON, Js, Jp);
               ar1 = Jp.CalcSingularvalue(0)/Jp.CalcSingularvalue(2);
               for (int t = 0; t < 3; t++)
               {
                  Js(t,0) = Em(t,2)-Em(t,1);
                  Js(t,1) = Em(t,4)-Em(t,1);
                  Js(t,2) = Em(t,5)-Em(t,1);
               }
               Geometries.JacToPerfJac(Geometry::TETRAHEDRON, Js, Jp);
               ar2 = Jp.CalcSingularvalue(0)/Jp.CalcSingularvalue(2);
               kappa = std::max(ar1, ar2);
               if (kappa < kappa_min) { kappa_min = kappa; rt = 1; }

               // rt = 2; Em: {2,0,1,3}, {2,1,5,3}
               for (int t = 0; t < 3; t++)
               {
                  Js(t,0) = Em(t,0)-Em(t,2);
                  Js(t,1) = Em(t,1)-Em(t,2);
                  Js(t,2) = Em(t,3)-Em(t,2);
               }
               Geometries.JacToPerfJac(Geometry::TETRAHEDRON, Js, Jp);
               ar1 = Jp.CalcSingularvalue(0)/Jp.CalcSingularvalue(2);
               for (int t = 0; t < 3; t++)
               {
                  Js(t,0) = Em(t,1)-Em(t,2);
                  Js(t,1) = Em(t,5)-Em(t,2);
                  Js(t,2) = Em(t,3)-Em(t,2);
               }
               Geometries.JacToPerfJac(Geometry::TETRAHEDRON, Js, Jp);
               ar2 = Jp.CalcSingularvalue(0)/Jp.CalcSingularvalue(2);
               kappa = std::max(ar1, ar2);
               if (kappa < kappa_min) { rt = 2; }
            }

            static const int mv_all[3][4][4] =
            {
               { {0,5,1,2}, {0,5,2,4}, {0,5,4,3}, {0,5,3,1} }, // rt = 0
               { {1,0,4,2}, {1,2,4,5}, {1,5,4,3}, {1,3,4,0} }, // rt = 1
               { {2,0,1,3}, {2,1,5,3}, {2,5,4,3}, {2,4,0,3} }  // rt = 2
            };
            const int (&mv)[4][4] = mv_all[rt];

#ifndef MFEM_USE_MEMALLOC
            elements[j+0] = new Tetrahedron(oedge+e[0], v[1],
                                            oedge+e[3], oedge+e[4], attr);
            elements[j+1] = new Tetrahedron(oedge+e[1], oedge+e[3],
                                            v[2], oedge+e[5], attr);
            elements[j+2] = new Tetrahedron(oedge+e[2], oedge+e[4],
                                            oedge+e[5], v[3], attr);
            for (int k = 0; k < 4; k++)
            {
               elements[j+k+3] =
                  new Tetrahedron(oedge+e[mv[k][0]], oedge+e[mv[k][1]],
                                  oedge+e[mv[k][2]], oedge+e[mv[k][3]], attr);
            }
#else
            Tetrahedron *tet;
            elements[j+0] = tet = TetMemory.Alloc();
            tet->Init(oedge+e[0], v[1], oedge+e[3], oedge+e[4], attr);
            elements[j+1] = tet = TetMemory.Alloc();
            tet->Init(oedge+e[1], oedge+e[3], v[2], oedge+e[5], attr);
            elements[j+2] = tet = TetMemory.Alloc();
            tet->Init(oedge+e[2], oedge+e[4], oedge+e[5], v[3], attr);
            for (int k = 0; k < 4; k++)
            {
               elements[j+k+3] = tet = TetMemory.Alloc();
               tet->Init(oedge+e[mv[k][0]], oedge+e[mv[k][1]],
                         oedge+e[mv[k][2]], oedge+e[mv[k][3]], attr);
            }
#endif

            v[1] = oedge+e[0];
            v[2] = oedge+e[1];
            v[3] = oedge+e[2];
            ((Tetrahedron*)elements[i])->SetRefinementFlag(0);

            CoarseFineTr.embeddings[i].parent = i;
            CoarseFineTr.embeddings[i].matrix = 0;
            for (int k = 0; k < 3; k++)
            {
               CoarseFineTr.embeddings[j+k].parent = i;
               CoarseFineTr.embeddings[j+k].matrix = k+1;
            }
            for (int k = 0; k < 4; k++)
            {
               CoarseFineTr.embeddings[j+k+3].parent = i;
               CoarseFineTr.embeddings[j+k+3].matrix = 4*(rt+1)+k;
            }
         }
         break;

         case Element::WEDGE:
         {
            const int *f = el_to_face->GetRow(i);

            for (int fi = 2; fi < 5; fi++)
            {
               for (int k = 0; k < 4; k++)
               {
                  vv[k] = v[pri_t::FaceVert[fi][k]];
               }
               AverageVertices(vv, 4, oface + f2qf[f[fi]]);
            }

            for (int ei = 0; ei < 9; ei++)
            {
               for (int k = 0; k < 2; k++)
               {
                  vv[k] = v[pri_t::Edges[ei][k]];
               }
               AverageVertices(vv, 2, oedge+e[ei]);
            }

            const int qf2 = f2qf[f[2]];
            const int qf3 = f2qf[f[3]];
            const int qf4 = f2qf[f[4]];

            elements[j+0] = new Wedge(oedge+e[1], oedge+e[2], oedge+e[0],
                                      oface+qf3, oface+qf4, oface+qf2,
                                      attr);
            elements[j+1] = new Wedge(oedge+e[0], v[1], oedge+e[1],
                                      oface+qf2, oedge+e[7], oface+qf3,
                                      attr);
            elements[j+2] = new Wedge(oedge+e[2], oedge+e[1], v[2],
                                      oface+qf4, oface+qf3, oedge+e[8],
                                      attr);
            elements[j+3] = new Wedge(oedge+e[6], oface+qf2, oface+qf4,
                                      v[3], oedge+e[3], oedge+e[5],
                                      attr);
            elements[j+4] = new Wedge(oface+qf3, oface+qf4, oface+qf2,
                                      oedge+e[4], oedge+e[5], oedge+e[3],
                                      attr);
            elements[j+5] = new Wedge(oface+qf2, oedge+e[7], oface+qf3,
                                      oedge+e[3], v[4], oedge+e[4],
                                      attr);
            elements[j+6] = new Wedge(oface+qf4, oface+qf3, oedge+e[8],
                                      oedge+e[5], oedge+e[4], v[5],
                                      attr);

            v[1] = oedge+e[0];
            v[2] = oedge+e[2];
            v[3] = oedge+e[6];
            v[4] = oface+qf2;
            v[5] = oface+qf4;
         }
         break;

         case Element::HEXAHEDRON:
         {
            const int *f = el_to_face->GetRow(i);
            const int he = hex_counter;
            hex_counter++;

            const int *qf;
            int qf_data[6];
            if (f2qf.Size() == 0)
            {
               qf = f;
            }
            else
            {
               for (int k = 0; k < 6; k++) { qf_data[k] = f2qf[f[k]]; }
               qf = qf_data;
            }

            AverageVertices(v, 8, oelem+he);

            for (int fi = 0; fi < 6; fi++)
            {
               for (int k = 0; k < 4; k++)
               {
                  vv[k] = v[hex_t::FaceVert[fi][k]];
               }
               AverageVertices(vv, 4, oface + qf[fi]);
            }

            for (int ei = 0; ei < 12; ei++)
            {
               for (int k = 0; k < 2; k++)
               {
                  vv[k] = v[hex_t::Edges[ei][k]];
               }
               AverageVertices(vv, 2, oedge+e[ei]);
            }

            elements[j+0] = new Hexahedron(oedge+e[0], v[1], oedge+e[1],
                                           oface+qf[0], oface+qf[1], oedge+e[9],
                                           oface+qf[2], oelem+he, attr);
            elements[j+1] = new Hexahedron(oface+qf[0], oedge+e[1], v[2],
                                           oedge+e[2], oelem+he, oface+qf[2],
                                           oedge+e[10], oface+qf[3], attr);
            elements[j+2] = new Hexahedron(oedge+e[3], oface+qf[0], oedge+e[2],
                                           v[3], oface+qf[4], oelem+he,
                                           oface+qf[3], oedge+e[11], attr);
            elements[j+3] = new Hexahedron(oedge+e[8], oface+qf[1], oelem+he,
                                           oface+qf[4], v[4], oedge+e[4],
                                           oface+qf[5], oedge+e[7], attr);
            elements[j+4] = new Hexahedron(oface+qf[1], oedge+e[9], oface+qf[2],
                                           oelem+he, oedge+e[4], v[5],
                                           oedge+e[5], oface+qf[5], attr);
            elements[j+5] = new Hexahedron(oelem+he, oface+qf[2], oedge+e[10],
                                           oface+qf[3], oface+qf[5], oedge+e[5],
                                           v[6], oedge+e[6], attr);
            elements[j+6] = new Hexahedron(oface+qf[4], oelem+he, oface+qf[3],
                                           oedge+e[11], oedge+e[7], oface+qf[5],
                                           oedge+e[6], v[7], attr);

            v[1] = oedge+e[0];
            v[2] = oface+qf[0];
            v[3] = oedge+e[3];
            v[4] = oedge+e[8];
            v[5] = oface+qf[1];
            v[6] = oelem+he;
            v[7] = oface+qf[4];
         }
         break;

         default:
            MFEM_ABORT("Unknown 3D element type \"" << el_type << "\"");
            break;
      }
   }

   boundary.SetSize(4 * NumOfBdrElements);
   for (int i = 0; i < NumOfBdrElements; i++)
   {
      const Element::Type bdr_el_type = boundary[i]->GetType();
      const int attr = boundary[i]->GetAttribute();
      int *v = boundary[i]->GetVertices();
      const int *e = bel_to_edge->GetRow(i);
      const int j = NumOfBdrElements + 3 * i;
      int ev[4];

      if (e2v.Size())
      {
         const int ne = bel_to_edge->RowSize(i);
         for (int k = 0; k < ne; k++) { ev[k] = e2v[e[k]]; }
         e = ev;
      }

      if (bdr_el_type == Element::TRIANGLE)
      {
         boundary[j+0] = new Triangle(oedge+e[1], oedge+e[2], oedge+e[0], attr);
         boundary[j+1] = new Triangle(oedge+e[0], v[1], oedge+e[1], attr);
         boundary[j+2] = new Triangle(oedge+e[2], oedge+e[1], v[2], attr);

         v[1] = oedge+e[0];
         v[2] = oedge+e[2];
      }
      else if (bdr_el_type == Element::QUADRILATERAL)
      {
         const int qf =
            (f2qf.Size() == 0) ? be_to_face[i] : f2qf[be_to_face[i]];

         boundary[j+0] = new Quadrilateral(oedge+e[0], v[1], oedge+e[1],
                                           oface+qf, attr);
         boundary[j+1] = new Quadrilateral(oface+qf, oedge+e[1], v[2],
                                           oedge+e[2], attr);
         boundary[j+2] = new Quadrilateral(oedge+e[3], oface+qf,
                                           oedge+e[2], v[3], attr);

         v[1] = oedge+e[0];
         v[2] = oface+qf;
         v[3] = oedge+e[3];
      }
      else
      {
         MFEM_ABORT("boundary Element is not a triangle or a quad!");
      }
   }

   static const double A = 0.0, B = 0.5, C = 1.0;
   static double tet_children[3*4*16] =
   {
      A,A,A, B,A,A, A,B,A, A,A,B,
      B,A,A, C,A,A, B,B,A, B,A,B,
      A,B,A, B,B,A, A,C,A, A,B,B,
      A,A,B, B,A,B, A,B,B, A,A,C,
      // edge coordinates:
      //    0 -> B,A,A  1 -> A,B,A  2 -> A,A,B
      //    3 -> B,B,A  4 -> B,A,B  5 -> A,B,B
      // rt = 0: {0,5,1,2}, {0,5,2,4}, {0,5,4,3}, {0,5,3,1}
      B,A,A, A,B,B, A,B,A, A,A,B,
      B,A,A, A,B,B, A,A,B, B,A,B,
      B,A,A, A,B,B, B,A,B, B,B,A,
      B,A,A, A,B,B, B,B,A, A,B,A,
      // rt = 1: {1,0,4,2}, {1,2,4,5}, {1,5,4,3}, {1,3,4,0}
      A,B,A, B,A,A, B,A,B, A,A,B,
      A,B,A, A,A,B, B,A,B, A,B,B,
      A,B,A, A,B,B, B,A,B, B,B,A,
      A,B,A, B,B,A, B,A,B, B,A,A,
      // rt = 2: {2,0,1,3}, {2,1,5,3}, {2,5,4,3}, {2,4,0,3}
      A,A,B, B,A,A, A,B,A, B,B,A,
      A,A,B, A,B,A, A,B,B, B,B,A,
      A,A,B, A,B,B, B,A,B, B,B,A,
      A,A,B, B,A,B, B,A,A, B,B,A
   };
   static double pri_children[3*6*8] =
   {
      A,A,A, B,A,A, A,B,A, A,A,B, B,A,B, A,B,B,
      B,B,A, A,B,A, B,A,A, B,B,B, A,B,B, B,A,B,
      B,A,A, C,A,A, B,B,A, B,A,B, C,A,B, B,B,B,
      A,B,A, B,B,A, A,C,A, A,B,B, B,B,B, A,C,B,
      A,A,B, B,A,B, A,B,B, A,A,C, B,A,C, A,B,C,
      B,B,B, A,B,B, B,A,B, B,B,C, A,B,C, B,A,C,
      B,A,B, C,A,B, B,B,B, B,A,C, C,A,C, B,B,C,
      A,B,B, B,B,B, A,C,B, A,B,C, B,B,C, A,C,C
   };
   static double hex_children[3*8*8] =
   {
      A,A,A, B,A,A, B,B,A, A,B,A, A,A,B, B,A,B, B,B,B, A,B,B,
      B,A,A, C,A,A, C,B,A, B,B,A, B,A,B, C,A,B, C,B,B, B,B,B,
      B,B,A, C,B,A, C,C,A, B,C,A, B,B,B, C,B,B, C,C,B, B,C,B,
      A,B,A, B,B,A, B,C,A, A,C,A, A,B,B, B,B,B, B,C,B, A,C,B,
      A,A,B, B,A,B, B,B,B, A,B,B, A,A,C, B,A,C, B,B,C, A,B,C,
      B,A,B, C,A,B, C,B,B, B,B,B, B,A,C, C,A,C, C,B,C, B,B,C,
      B,B,B, C,B,B, C,C,B, B,C,B, B,B,C, C,B,C, C,C,C, B,C,C,
      A,B,B, B,B,B, B,C,B, A,C,B, A,B,C, B,B,C, B,C,C, A,C,C
   };

   CoarseFineTr.point_matrices[Geometry::TETRAHEDRON].
   UseExternalData(tet_children, 3, 4, 16);
   CoarseFineTr.point_matrices[Geometry::PRISM].
   UseExternalData(pri_children, 3, 6, 8);
   CoarseFineTr.point_matrices[Geometry::CUBE].
   UseExternalData(hex_children, 3, 8, 8);

   for (int i = 0; i < elements.Size(); i++)
   {
      // Tetrahedron elements are handled above:
      if (elements[i]->GetType() == Element::TETRAHEDRON) { continue; }
      Embedding &emb = CoarseFineTr.embeddings[i];
      emb.parent = (i < NumOfElements) ? i : (i - NumOfElements) / 7;
      emb.matrix = (i < NumOfElements) ? 0 : (i - NumOfElements) % 7 + 1;
   }

   NumOfVertices    = vertices.Size();
   NumOfElements    = 8 * NumOfElements;
   NumOfBdrElements = 4 * NumOfBdrElements;

   GetElementToFaceTable();
   GenerateFaces();

#ifdef MFEM_DEBUG
   CheckBdrElementOrientation(false);
#endif

   NumOfEdges = GetElementToEdgeTable(*el_to_edge, be_to_edge);

   last_operation = Mesh::REFINE;
   sequence++;

   UpdateNodes();
}

void Mesh::LocalRefinement(const Array<int> &marked_el, int type)
{
   int i, j, ind, nedges;
   Array<int> v;

   DeleteLazyTables();

   if (ncmesh)
   {
      MFEM_ABORT("Local and nonconforming refinements cannot be mixed.");
   }

   InitRefinementTransforms();

   if (Dim == 1) // --------------------------------------------------------
   {
      int cne = NumOfElements, cnv = NumOfVertices;
      NumOfVertices += marked_el.Size();
      NumOfElements += marked_el.Size();
      vertices.SetSize(NumOfVertices);
      elements.SetSize(NumOfElements);
      CoarseFineTr.embeddings.SetSize(NumOfElements);

      for (j = 0; j < marked_el.Size(); j++)
      {
         i = marked_el[j];
         Segment *c_seg = (Segment *)elements[i];
         int *vert = c_seg->GetVertices(), attr = c_seg->GetAttribute();
         int new_v = cnv + j, new_e = cne + j;
         AverageVertices(vert, 2, new_v);
         elements[new_e] = new Segment(new_v, vert[1], attr);
         vert[1] = new_v;

         CoarseFineTr.embeddings[i] = Embedding(i, 1);
         CoarseFineTr.embeddings[new_e] = Embedding(i, 2);
      }

      static double seg_children[3*2] = { 0.0,1.0, 0.0,0.5, 0.5,1.0 };
      CoarseFineTr.point_matrices[Geometry::SEGMENT].
      UseExternalData(seg_children, 1, 2, 3);

      GenerateFaces();

   } // end of 'if (Dim == 1)'
   else if (Dim == 2) // ---------------------------------------------------
   {
      // 1. Get table of vertex to vertex connections.
      DSTable v_to_v(NumOfVertices);
      GetVertexToVertexTable(v_to_v);

      // 2. Get edge to element connections in arrays edge1 and edge2
      nedges = v_to_v.NumberOfEntries();
      int *edge1  = new int[nedges];
      int *edge2  = new int[nedges];
      int *middle = new int[nedges];

      for (i = 0; i < nedges; i++)
      {
         edge1[i] = edge2[i] = middle[i] = -1;
      }

      for (i = 0; i < NumOfElements; i++)
      {
         elements[i]->GetVertices(v);
         for (j = 1; j < v.Size(); j++)
         {
            ind = v_to_v(v[j-1], v[j]);
            (edge1[ind] == -1) ? (edge1[ind] = i) : (edge2[ind] = i);
         }
         ind = v_to_v(v[0], v[v.Size()-1]);
         (edge1[ind] == -1) ? (edge1[ind] = i) : (edge2[ind] = i);
      }

      // 3. Do the red refinement.
      for (i = 0; i < marked_el.Size(); i++)
      {
         RedRefinement(marked_el[i], v_to_v, edge1, edge2, middle);
      }

      // 4. Do the green refinement (to get conforming mesh).
      int need_refinement;
      do
      {
         need_refinement = 0;
         for (i = 0; i < nedges; i++)
         {
            if (middle[i] != -1 && edge1[i] != -1)
            {
               need_refinement = 1;
               GreenRefinement(edge1[i], v_to_v, edge1, edge2, middle);
            }
         }
      }
      while (need_refinement == 1);

      // 5. Update the boundary elements.
      int v1[2], v2[2], bisect, temp;
      temp = NumOfBdrElements;
      for (i = 0; i < temp; i++)
      {
         boundary[i]->GetVertices(v);
         bisect = v_to_v(v[0], v[1]);
         if (middle[bisect] != -1) // the element was refined (needs updating)
         {
            if (boundary[i]->GetType() == Element::SEGMENT)
            {
               v1[0] =           v[0]; v1[1] = middle[bisect];
               v2[0] = middle[bisect]; v2[1] =           v[1];

               boundary[i]->SetVertices(v1);
               boundary.Append(new Segment(v2, boundary[i]->GetAttribute()));
            }
            else
               mfem_error("Only bisection of segment is implemented"
                          " for bdr elem.");
         }
      }
      NumOfBdrElements = boundary.Size();

      // 6. Free the allocated memory.
      delete [] edge1;
      delete [] edge2;
      delete [] middle;

      if (el_to_edge != NULL)
      {
         NumOfEdges = GetElementToEdgeTable(*el_to_edge, be_to_edge);
         GenerateFaces();
      }

   }
   else if (Dim == 3) // ---------------------------------------------------
   {
      // 1. Hash table of vertex to vertex connections corresponding to refined
      //    edges.
      HashTable<Hashed2> v_to_v;

      MFEM_VERIFY(GetNE() == 0 ||
                  ((Tetrahedron*)elements[0])->GetRefinementFlag() != 0,
                  "tetrahedral mesh is not marked for refinement:"
                  " call Finalize(true)");

      // 2. Do the red refinement.
      int ii;
      switch (type)
      {
         case 1:
            for (i = 0; i < marked_el.Size(); i++)
            {
               Bisection(marked_el[i], v_to_v);
            }
            break;
         case 2:
            for (i = 0; i < marked_el.Size(); i++)
            {
               Bisection(marked_el[i], v_to_v);

               Bisection(NumOfElements - 1, v_to_v);
               Bisection(marked_el[i], v_to_v);
            }
            break;
         case 3:
            for (i = 0; i < marked_el.Size(); i++)
            {
               Bisection(marked_el[i], v_to_v);

               ii = NumOfElements - 1;
               Bisection(ii, v_to_v);
               Bisection(NumOfElements - 1, v_to_v);
               Bisection(ii, v_to_v);

               Bisection(marked_el[i], v_to_v);
               Bisection(NumOfElements-1, v_to_v);
               Bisection(marked_el[i], v_to_v);
            }
            break;
      }

      // 3. Do the green refinement (to get conforming mesh).
      int need_refinement;
      // int need_refinement, onoe, max_gen = 0;
      do
      {
         // int redges[2], type, flag;
         need_refinement = 0;
         // onoe = NumOfElements;
         // for (i = 0; i < onoe; i++)
         for (i = 0; i < NumOfElements; i++)
         {
            // ((Tetrahedron *)elements[i])->
            // ParseRefinementFlag(redges, type, flag);
            // if (flag > max_gen)  max_gen = flag;
            if (elements[i]->NeedRefinement(v_to_v))
            {
               need_refinement = 1;
               Bisection(i, v_to_v);
            }
         }
      }
      while (need_refinement == 1);

      // mfem::out << "Maximum generation: " << max_gen << endl;

      // 4. Update the boundary elements.
      do
      {
         need_refinement = 0;
         for (i = 0; i < NumOfBdrElements; i++)
            if (boundary[i]->NeedRefinement(v_to_v))
            {
               need_refinement = 1;
               BdrBisection(i, v_to_v);
            }
      }
      while (need_refinement == 1);

      NumOfVertices = vertices.Size();
      NumOfBdrElements = boundary.Size();

      // 5. Update element-to-edge and element-to-face relations.
      if (el_to_edge != NULL)
      {
         NumOfEdges = GetElementToEdgeTable(*el_to_edge, be_to_edge);
      }
      if (el_to_face != NULL)
      {
         GetElementToFaceTable();
         GenerateFaces();
      }

   } //  end 'if (Dim == 3)'

   last_operation = Mesh::REFINE;
   sequence++;

   UpdateNodes();

#ifdef MFEM_DEBUG
   CheckElementOrientation(false);
#endif
}

void Mesh::NonconformingRefinement(const Array<Refinement> &refinements,
                                   int nc_limit)
{
   MFEM_VERIFY(!NURBSext, "Nonconforming refinement of NURBS meshes is "
               "not supported. Project the NURBS to Nodes first.");

   DeleteLazyTables();

   if (!ncmesh)
   {
      // start tracking refinement hierarchy
      ncmesh = new NCMesh(this);
   }

   if (!refinements.Size())
   {
      last_operation = Mesh::NONE;
      return;
   }

   // do the refinements
   ncmesh->MarkCoarseLevel();
   ncmesh->Refine(refinements);

   if (nc_limit > 0)
   {
      ncmesh->LimitNCLevel(nc_limit);
   }

   // create a second mesh containing the finest elements from 'ncmesh'
   Mesh* mesh2 = new Mesh(*ncmesh);
   ncmesh->OnMeshUpdated(mesh2);

   // now swap the meshes, the second mesh will become the old coarse mesh
   // and this mesh will be the new fine mesh
   Swap(*mesh2, false);
   delete mesh2;

   GenerateNCFaceInfo();

   last_operation = Mesh::REFINE;
   sequence++;

   if (Nodes) // update/interpolate curved mesh
   {
      Nodes->FESpace()->Update();
      Nodes->Update();
   }
}

double Mesh::AggregateError(const Array<double> &elem_error,
                            const int *fine, int nfine, int op)
{
   double error = 0.0;
   for (int i = 0; i < nfine; i++)
   {
      MFEM_VERIFY(fine[i] < elem_error.Size(), "");

      double err_fine = elem_error[fine[i]];
      switch (op)
      {
         case 0: error = std::min(error, err_fine); break;
         case 1: error += err_fine; break;
         case 2: error = std::max(error, err_fine); break;
      }
   }
   return error;
}

bool Mesh::NonconformingDerefinement(Array<double> &elem_error,
                                     double threshold, int nc_limit, int op)
{
   MFEM_VERIFY(ncmesh, "Only supported for non-conforming meshes.");
   MFEM_VERIFY(!NURBSext, "Derefinement of NURBS meshes is not supported. "
               "Project the NURBS to Nodes first.");

   DeleteLazyTables();

   const Table &dt = ncmesh->GetDerefinementTable();

   Array<int> level_ok;
   if (nc_limit > 0)
   {
      ncmesh->CheckDerefinementNCLevel(dt, level_ok, nc_limit);
   }

   Array<int> derefs;
   for (int i = 0; i < dt.Size(); i++)
   {
      if (nc_limit > 0 && !level_ok[i]) { continue; }

      double error =
         AggregateError(elem_error, dt.GetRow(i), dt.RowSize(i), op);

      if (error < threshold) { derefs.Append(i); }
   }

   if (!derefs.Size()) { return false; }

   ncmesh->Derefine(derefs);

   Mesh* mesh2 = new Mesh(*ncmesh);
   ncmesh->OnMeshUpdated(mesh2);

   Swap(*mesh2, false);
   delete mesh2;

   GenerateNCFaceInfo();

   last_operation = Mesh::DEREFINE;
   sequence++;

   if (Nodes) // update/interpolate mesh curvature
   {
      Nodes->FESpace()->Update();
      Nodes->Update();
   }

   return true;
}

bool Mesh::DerefineByError(Array<double> &elem_error, double threshold,
                           int nc_limit, int op)
{
   // NOTE: the error array is not const because it will be expanded in parallel
   //       by ghost element errors
   if (Nonconforming())
   {
      return NonconformingDerefinement(elem_error, threshold, nc_limit, op);
   }
   else
   {
      MFEM_ABORT("Derefinement is currently supported for non-conforming "
                 "meshes only.");
      return false;
   }
}

bool Mesh::DerefineByError(const Vector &elem_error, double threshold,
                           int nc_limit, int op)
{
   Array<double> tmp(elem_error.Size());
   for (int i = 0; i < tmp.Size(); i++)
   {
      tmp[i] = elem_error(i);
   }
   return DerefineByError(tmp, threshold, nc_limit, op);
}


void Mesh::InitFromNCMesh(const NCMesh &ncmesh)
{
   Dim = ncmesh.Dimension();
   spaceDim = ncmesh.SpaceDimension();

   DeleteTables();

   ncmesh.GetMeshComponents(vertices, elements, boundary);

   NumOfVertices = vertices.Size();
   NumOfElements = elements.Size();
   NumOfBdrElements = boundary.Size();

   SetMeshGen(); // set the mesh type: 'meshgen', ...

   NumOfEdges = NumOfFaces = 0;

   if (Dim > 1)
   {
      el_to_edge = new Table;
      NumOfEdges = GetElementToEdgeTable(*el_to_edge, be_to_edge);
   }
   if (Dim > 2)
   {
      GetElementToFaceTable();
   }
   GenerateFaces();
#ifdef MFEM_DEBUG
   CheckBdrElementOrientation(false);
#endif

   // NOTE: ncmesh->OnMeshUpdated() and GenerateNCFaceInfo() should be called
   // outside after this method.
}

Mesh::Mesh(const NCMesh &ncmesh)
{
   Init();
   InitTables();
   InitFromNCMesh(ncmesh);
   SetAttributes();
}

void Mesh::Swap(Mesh& other, bool non_geometry)
{
   mfem::Swap(Dim, other.Dim);
   mfem::Swap(spaceDim, other.spaceDim);

   mfem::Swap(NumOfVertices, other.NumOfVertices);
   mfem::Swap(NumOfElements, other.NumOfElements);
   mfem::Swap(NumOfBdrElements, other.NumOfBdrElements);
   mfem::Swap(NumOfEdges, other.NumOfEdges);
   mfem::Swap(NumOfFaces, other.NumOfFaces);

   mfem::Swap(meshgen, other.meshgen);
   mfem::Swap(mesh_geoms, other.mesh_geoms);

   mfem::Swap(elements, other.elements);
   mfem::Swap(vertices, other.vertices);
   mfem::Swap(boundary, other.boundary);
   mfem::Swap(faces, other.faces);
   mfem::Swap(faces_info, other.faces_info);
   mfem::Swap(nc_faces_info, other.nc_faces_info);

   mfem::Swap(el_to_edge, other.el_to_edge);
   mfem::Swap(el_to_face, other.el_to_face);
   mfem::Swap(el_to_el, other.el_to_el);
   mfem::Swap(be_to_edge, other.be_to_edge);
   mfem::Swap(bel_to_edge, other.bel_to_edge);
   mfem::Swap(be_to_face, other.be_to_face);
   mfem::Swap(face_edge, other.face_edge);
   mfem::Swap(edge_vertex, other.edge_vertex);

   mfem::Swap(attributes, other.attributes);
   mfem::Swap(bdr_attributes, other.bdr_attributes);

   mfem::Swap(geom_factors, other.geom_factors);

   if (non_geometry)
   {
      mfem::Swap(NURBSext, other.NURBSext);
      mfem::Swap(ncmesh, other.ncmesh);

      mfem::Swap(Nodes, other.Nodes);
      mfem::Swap(own_nodes, other.own_nodes);
   }
}

void Mesh::GetElementData(const Array<Element*> &elem_array, int geom,
                          Array<int> &elem_vtx, Array<int> &attr) const
{
   // protected method
   const int nv = Geometry::NumVerts[geom];
   int num_elems = 0;
   for (int i = 0; i < elem_array.Size(); i++)
   {
      if (elem_array[i]->GetGeometryType() == geom)
      {
         num_elems++;
      }
   }
   elem_vtx.SetSize(nv*num_elems);
   attr.SetSize(num_elems);
   elem_vtx.SetSize(0);
   attr.SetSize(0);
   for (int i = 0; i < elem_array.Size(); i++)
   {
      Element *el = elem_array[i];
      if (el->GetGeometryType() != geom) { continue; }

      Array<int> loc_vtx(el->GetVertices(), nv);
      elem_vtx.Append(loc_vtx);
      attr.Append(el->GetAttribute());
   }
}

void Mesh::UniformRefinement(int ref_algo)
{
   if (NURBSext)
   {
      NURBSUniformRefinement();
   }
   else if (ref_algo == 0 && Dim == 3 && meshgen == 1)
   {
      UniformRefinement3D();
   }
   else if (meshgen == 1 || ncmesh)
   {
      Array<int> elem_to_refine(GetNE());
      for (int i = 0; i < elem_to_refine.Size(); i++)
      {
         elem_to_refine[i] = i;
      }

      if (Conforming())
      {
         // In parallel we should set the default 2nd argument to -3 to indicate
         // uniform refinement.
         LocalRefinement(elem_to_refine);
      }
      else
      {
         GeneralRefinement(elem_to_refine, 1);
      }
   }
   else
   {
      switch (Dim)
      {
         case 2: UniformRefinement2D(); break;
         case 3: UniformRefinement3D(); break;
         default: MFEM_ABORT("internal error");
      }
   }
}

void Mesh::GeneralRefinement(const Array<Refinement> &refinements,
                             int nonconforming, int nc_limit)
{
   if (ncmesh)
   {
      nonconforming = 1;
   }
   else if (Dim == 1 || (Dim == 3 && (meshgen & 1)))
   {
      nonconforming = 0;
   }
   else if (nonconforming < 0)
   {
      // determine if nonconforming refinement is suitable
      if (meshgen & 2)
      {
         nonconforming = 1;
      }
      else
      {
         nonconforming = 0;
      }
   }

   if (nonconforming)
   {
      // non-conforming refinement (hanging nodes)
      NonconformingRefinement(refinements, nc_limit);
   }
   else
   {
      Array<int> el_to_refine(refinements.Size());
      for (int i = 0; i < refinements.Size(); i++)
      {
         el_to_refine[i] = refinements[i].index;
      }

      // infer 'type' of local refinement from first element's 'ref_type'
      int type, rt = (refinements.Size() ? refinements[0].ref_type : 7);
      if (rt == 1 || rt == 2 || rt == 4)
      {
         type = 1; // bisection
      }
      else if (rt == 3 || rt == 5 || rt == 6)
      {
         type = 2; // quadrisection
      }
      else
      {
         type = 3; // octasection
      }

      // red-green refinement and bisection, no hanging nodes
      LocalRefinement(el_to_refine, type);
   }
}

void Mesh::GeneralRefinement(const Array<int> &el_to_refine, int nonconforming,
                             int nc_limit)
{
   Array<Refinement> refinements(el_to_refine.Size());
   for (int i = 0; i < el_to_refine.Size(); i++)
   {
      refinements[i] = Refinement(el_to_refine[i]);
   }
   GeneralRefinement(refinements, nonconforming, nc_limit);
}

void Mesh::EnsureNCMesh(bool triangles_nonconforming)
{
   MFEM_VERIFY(!NURBSext, "Cannot convert a NURBS mesh to an NC mesh. "
               "Project the NURBS to Nodes first.");

   if (!ncmesh)
   {
      if ((meshgen & 2) /* quads/hexes */ ||
          (triangles_nonconforming && Dim == 2 && (meshgen & 1)))
      {
         MFEM_VERIFY(GetNumGeometries(Dim) <= 1,
                     "mixed meshes are not supported");
         ncmesh = new NCMesh(this);
         ncmesh->OnMeshUpdated(this);
         GenerateNCFaceInfo();
      }
   }
}

void Mesh::RandomRefinement(double prob, bool aniso, int nonconforming,
                            int nc_limit)
{
   Array<Refinement> refs;
   for (int i = 0; i < GetNE(); i++)
   {
      if ((double) rand() / RAND_MAX < prob)
      {
         int type = 7;
         if (aniso)
         {
            type = (Dim == 3) ? (rand() % 7 + 1) : (rand() % 3 + 1);
         }
         refs.Append(Refinement(i, type));
      }
   }
   GeneralRefinement(refs, nonconforming, nc_limit);
}

void Mesh::RefineAtVertex(const Vertex& vert, double eps, int nonconforming)
{
   Array<int> v;
   Array<Refinement> refs;
   for (int i = 0; i < GetNE(); i++)
   {
      GetElementVertices(i, v);
      bool refine = false;
      for (int j = 0; j < v.Size(); j++)
      {
         double dist = 0.0;
         for (int l = 0; l < spaceDim; l++)
         {
            double d = vert(l) - vertices[v[j]](l);
            dist += d*d;
         }
         if (dist <= eps*eps) { refine = true; break; }
      }
      if (refine)
      {
         refs.Append(Refinement(i));
      }
   }
   GeneralRefinement(refs, nonconforming);
}

bool Mesh::RefineByError(const Array<double> &elem_error, double threshold,
                         int nonconforming, int nc_limit)
{
   MFEM_VERIFY(elem_error.Size() == GetNE(), "");
   Array<Refinement> refs;
   for (int i = 0; i < GetNE(); i++)
   {
      if (elem_error[i] > threshold)
      {
         refs.Append(Refinement(i));
      }
   }
   if (ReduceInt(refs.Size()))
   {
      GeneralRefinement(refs, nonconforming, nc_limit);
      return true;
   }
   return false;
}

bool Mesh::RefineByError(const Vector &elem_error, double threshold,
                         int nonconforming, int nc_limit)
{
   Array<double> tmp(const_cast<double*>(elem_error.GetData()),
                     elem_error.Size());
   return RefineByError(tmp, threshold, nonconforming, nc_limit);
}


void Mesh::Bisection(int i, const DSTable &v_to_v,
                     int *edge1, int *edge2, int *middle)
{
   int *vert;
   int v[2][4], v_new, bisect, t;
   Element *el = elements[i];
   Vertex V;

   t = el->GetType();
   if (t == Element::TRIANGLE)
   {
      Triangle *tri = (Triangle *) el;

      vert = tri->GetVertices();

      // 1. Get the index for the new vertex in v_new.
      bisect = v_to_v(vert[0], vert[1]);
      MFEM_ASSERT(bisect >= 0, "");

      if (middle[bisect] == -1)
      {
         v_new = NumOfVertices++;
         for (int d = 0; d < spaceDim; d++)
         {
            V(d) = 0.5 * (vertices[vert[0]](d) + vertices[vert[1]](d));
         }
         vertices.Append(V);

         // Put the element that may need refinement (because of this
         // bisection) in edge1, or -1 if no more refinement is needed.
         if (edge1[bisect] == i)
         {
            edge1[bisect] = edge2[bisect];
         }

         middle[bisect] = v_new;
      }
      else
      {
         v_new = middle[bisect];

         // This edge will require no more refinement.
         edge1[bisect] = -1;
      }

      // 2. Set the node indices for the new elements in v[0] and v[1] so that
      //    the  edge marked for refinement is between the first two nodes.
      v[0][0] = vert[2]; v[0][1] = vert[0]; v[0][2] = v_new;
      v[1][0] = vert[1]; v[1][1] = vert[2]; v[1][2] = v_new;

      tri->SetVertices(v[0]);   // changes vert[0..2] !!!

      Triangle* tri_new = new Triangle(v[1], tri->GetAttribute());
      elements.Append(tri_new);

      int tr = tri->GetTransform();
      tri_new->ResetTransform(tr);

      // record the sequence of refinements
      tri->PushTransform(4);
      tri_new->PushTransform(5);

      int coarse = FindCoarseElement(i);
      CoarseFineTr.embeddings[i].parent = coarse;
      CoarseFineTr.embeddings.Append(Embedding(coarse));

      // 3. edge1 and edge2 may have to be changed for the second triangle.
      if (v[1][0] < v_to_v.NumberOfRows() && v[1][1] < v_to_v.NumberOfRows())
      {
         bisect = v_to_v(v[1][0], v[1][1]);
         MFEM_ASSERT(bisect >= 0, "");

         if (edge1[bisect] == i)
         {
            edge1[bisect] = NumOfElements;
         }
         else if (edge2[bisect] == i)
         {
            edge2[bisect] = NumOfElements;
         }
      }
      NumOfElements++;
   }
   else
   {
      MFEM_ABORT("Bisection for now works only for triangles.");
   }
}

void Mesh::Bisection(int i, HashTable<Hashed2> &v_to_v)
{
   int *vert;
   int v[2][4], v_new, bisect, t;
   Element *el = elements[i];
   Vertex V;

   t = el->GetType();
   if (t == Element::TETRAHEDRON)
   {
      int j, type, new_type, old_redges[2], new_redges[2][2], flag;
      Tetrahedron *tet = (Tetrahedron *) el;

      MFEM_VERIFY(tet->GetRefinementFlag() != 0,
                  "TETRAHEDRON element is not marked for refinement.");

      vert = tet->GetVertices();

      // 1. Get the index for the new vertex in v_new.
      bisect = v_to_v.FindId(vert[0], vert[1]);
      if (bisect == -1)
      {
         v_new = NumOfVertices + v_to_v.GetId(vert[0],vert[1]);
         for (j = 0; j < 3; j++)
         {
            V(j) = 0.5 * (vertices[vert[0]](j) + vertices[vert[1]](j));
         }
         vertices.Append(V);
      }
      else
      {
         v_new = NumOfVertices + bisect;
      }

      // 2. Set the node indices for the new elements in v[2][4] so that
      //    the edge marked for refinement is between the first two nodes.
      tet->ParseRefinementFlag(old_redges, type, flag);

      v[0][3] = v_new;
      v[1][3] = v_new;
      new_redges[0][0] = 2;
      new_redges[0][1] = 1;
      new_redges[1][0] = 2;
      new_redges[1][1] = 1;
      int tr1 = -1, tr2 = -1;
      switch (old_redges[0])
      {
         case 2:
            v[0][0] = vert[0]; v[0][1] = vert[2]; v[0][2] = vert[3];
            if (type == Tetrahedron::TYPE_PF) { new_redges[0][1] = 4; }
            tr1 = 0;
            break;
         case 3:
            v[0][0] = vert[3]; v[0][1] = vert[0]; v[0][2] = vert[2];
            tr1 = 2;
            break;
         case 5:
            v[0][0] = vert[2]; v[0][1] = vert[3]; v[0][2] = vert[0];
            tr1 = 4;
      }
      switch (old_redges[1])
      {
         case 1:
            v[1][0] = vert[2]; v[1][1] = vert[1]; v[1][2] = vert[3];
            if (type == Tetrahedron::TYPE_PF) { new_redges[1][0] = 3; }
            tr2 = 1;
            break;
         case 4:
            v[1][0] = vert[1]; v[1][1] = vert[3]; v[1][2] = vert[2];
            tr2 = 3;
            break;
         case 5:
            v[1][0] = vert[3]; v[1][1] = vert[2]; v[1][2] = vert[1];
            tr2 = 5;
      }

      int attr = tet->GetAttribute();
      tet->SetVertices(v[0]);

#ifdef MFEM_USE_MEMALLOC
      Tetrahedron *tet2 = TetMemory.Alloc();
      tet2->SetVertices(v[1]);
      tet2->SetAttribute(attr);
#else
      Tetrahedron *tet2 = new Tetrahedron(v[1], attr);
#endif
      tet2->ResetTransform(tet->GetTransform());
      elements.Append(tet2);

      // record the sequence of refinements
      tet->PushTransform(tr1);
      tet2->PushTransform(tr2);

      int coarse = FindCoarseElement(i);
      CoarseFineTr.embeddings[i].parent = coarse;
      CoarseFineTr.embeddings.Append(Embedding(coarse));

      // 3. Set the bisection flag
      switch (type)
      {
         case Tetrahedron::TYPE_PU:
            new_type = Tetrahedron::TYPE_PF; break;
         case Tetrahedron::TYPE_PF:
            new_type = Tetrahedron::TYPE_A;  break;
         default:
            new_type = Tetrahedron::TYPE_PU;
      }

      tet->CreateRefinementFlag(new_redges[0], new_type, flag+1);
      tet2->CreateRefinementFlag(new_redges[1], new_type, flag+1);

      NumOfElements++;
   }
   else
   {
      MFEM_ABORT("Bisection with HashTable for now works only for tetrahedra.");
   }
}

void Mesh::BdrBisection(int i, const HashTable<Hashed2> &v_to_v)
{
   int *vert;
   int v[2][3], v_new, bisect, t;
   Element *bdr_el = boundary[i];

   t = bdr_el->GetType();
   if (t == Element::TRIANGLE)
   {
      Triangle *tri = (Triangle *) bdr_el;

      vert = tri->GetVertices();

      // 1. Get the index for the new vertex in v_new.
      bisect = v_to_v.FindId(vert[0], vert[1]);
      MFEM_ASSERT(bisect >= 0, "");
      v_new = NumOfVertices + bisect;
      MFEM_ASSERT(v_new != -1, "");

      // 2. Set the node indices for the new elements in v[0] and v[1] so that
      //    the  edge marked for refinement is between the first two nodes.
      v[0][0] = vert[2]; v[0][1] = vert[0]; v[0][2] = v_new;
      v[1][0] = vert[1]; v[1][1] = vert[2]; v[1][2] = v_new;

      tri->SetVertices(v[0]);

      boundary.Append(new Triangle(v[1], tri->GetAttribute()));

      NumOfBdrElements++;
   }
   else
   {
      MFEM_ABORT("Bisection of boundary elements with HashTable works only for"
                 " triangles!");
   }
}

void Mesh::UniformRefinement(int i, const DSTable &v_to_v,
                             int *edge1, int *edge2, int *middle)
{
   Array<int> v;
   int j, v1[3], v2[3], v3[3], v4[3], v_new[3], bisect[3];
   Vertex V;

   if (elements[i]->GetType() == Element::TRIANGLE)
   {
      Triangle *tri0 = (Triangle*) elements[i];
      tri0->GetVertices(v);

      // 1. Get the indeces for the new vertices in array v_new
      bisect[0] = v_to_v(v[0],v[1]);
      bisect[1] = v_to_v(v[1],v[2]);
      bisect[2] = v_to_v(v[0],v[2]);
      MFEM_ASSERT(bisect[0] >= 0 && bisect[1] >= 0 && bisect[2] >= 0, "");

      for (j = 0; j < 3; j++)                // for the 3 edges fix v_new
      {
         if (middle[bisect[j]] == -1)
         {
            v_new[j] = NumOfVertices++;
            for (int d = 0; d < spaceDim; d++)
            {
               V(d) = (vertices[v[j]](d) + vertices[v[(j+1)%3]](d))/2.;
            }
            vertices.Append(V);

            // Put the element that may need refinement (because of this
            // bisection) in edge1, or -1 if no more refinement is needed.
            if (edge1[bisect[j]] == i)
            {
               edge1[bisect[j]] = edge2[bisect[j]];
            }

            middle[bisect[j]] = v_new[j];
         }
         else
         {
            v_new[j] = middle[bisect[j]];

            // This edge will require no more refinement.
            edge1[bisect[j]] = -1;
         }
      }

      // 2. Set the node indeces for the new elements in v1, v2, v3 & v4 so that
      //    the edges marked for refinement be between the first two nodes.
      v1[0] =     v[0]; v1[1] = v_new[0]; v1[2] = v_new[2];
      v2[0] = v_new[0]; v2[1] =     v[1]; v2[2] = v_new[1];
      v3[0] = v_new[2]; v3[1] = v_new[1]; v3[2] =     v[2];
      v4[0] = v_new[1]; v4[1] = v_new[2]; v4[2] = v_new[0];

      Triangle* tri1 = new Triangle(v1, tri0->GetAttribute());
      Triangle* tri2 = new Triangle(v2, tri0->GetAttribute());
      Triangle* tri3 = new Triangle(v3, tri0->GetAttribute());

      elements.Append(tri1);
      elements.Append(tri2);
      elements.Append(tri3);

      tri0->SetVertices(v4);

      // record the sequence of refinements
      unsigned code = tri0->GetTransform();
      tri1->ResetTransform(code);
      tri2->ResetTransform(code);
      tri3->ResetTransform(code);

      tri0->PushTransform(3);
      tri1->PushTransform(0);
      tri2->PushTransform(1);
      tri3->PushTransform(2);

      // set parent indices
      int coarse = FindCoarseElement(i);
      CoarseFineTr.embeddings[i] = Embedding(coarse);
      CoarseFineTr.embeddings.Append(Embedding(coarse));
      CoarseFineTr.embeddings.Append(Embedding(coarse));
      CoarseFineTr.embeddings.Append(Embedding(coarse));

      NumOfElements += 3;
   }
   else
   {
      MFEM_ABORT("Uniform refinement for now works only for triangles.");
   }
}

void Mesh::InitRefinementTransforms()
{
   // initialize CoarseFineTr
   map<Geometry::Type,DenseTensor> &pms = CoarseFineTr.point_matrices;
   map<Geometry::Type,DenseTensor>::iterator pms_iter;
   for (pms_iter = pms.begin(); pms_iter != pms.end(); ++pms_iter)
   {
      pms_iter->second.SetSize(0, 0, 0);
   }
   CoarseFineTr.embeddings.SetSize(NumOfElements);
   for (int i = 0; i < NumOfElements; i++)
   {
      elements[i]->ResetTransform(0);
      CoarseFineTr.embeddings[i] = Embedding(i);
   }
}

int Mesh::FindCoarseElement(int i)
{
   int coarse;
   while ((coarse = CoarseFineTr.embeddings[i].parent) != i)
   {
      i = coarse;
   }
   return coarse;
}

const CoarseFineTransformations& Mesh::GetRefinementTransforms()
{
   MFEM_VERIFY(GetLastOperation() == Mesh::REFINE, "");

   if (ncmesh)
   {
      return ncmesh->GetRefinementTransforms();
   }

   Mesh::GeometryList elem_geoms(*this);
   for (int i = 0; i < elem_geoms.Size(); i++)
   {
      const Geometry::Type geom = elem_geoms[i];
      if (CoarseFineTr.point_matrices[geom].SizeK()) { continue; }

      if (geom == Geometry::TRIANGLE ||
          geom == Geometry::TETRAHEDRON)
      {
         std::map<unsigned, int> mat_no;
         mat_no[0] = 1; // identity

         // assign matrix indices to element transformations
         for (int i = 0; i < elements.Size(); i++)
         {
            int index = 0;
            unsigned code = elements[i]->GetTransform();
            if (code)
            {
               int &matrix = mat_no[code];
               if (!matrix) { matrix = mat_no.size(); }
               index = matrix-1;
            }
            CoarseFineTr.embeddings[i].matrix = index;
         }

         DenseTensor &pmats = CoarseFineTr.point_matrices[geom];
         pmats.SetSize(Dim, Dim+1, mat_no.size());

         // calculate the point matrices used
         std::map<unsigned, int>::iterator it;
         for (it = mat_no.begin(); it != mat_no.end(); ++it)
         {
            if (geom == Geometry::TRIANGLE)
            {
               Triangle::GetPointMatrix(it->first, pmats(it->second-1));
            }
            else
            {
               Tetrahedron::GetPointMatrix(it->first, pmats(it->second-1));
            }
         }
      }
      else
      {
         MFEM_ABORT("Don't know how to construct CoarseFineTransformations for"
                    " geom = " << geom);
      }
   }

   // NOTE: quads and hexes already have trivial transformations ready
   return CoarseFineTr;
}

void Mesh::PrintXG(std::ostream &out) const
{
   MFEM_ASSERT(Dim==spaceDim, "2D Manifold meshes not supported");
   int i, j;
   Array<int> v;

   if (Dim == 2)
   {
      // Print the type of the mesh.
      if (Nodes == NULL)
      {
         out << "areamesh2\n\n";
      }
      else
      {
         out << "curved_areamesh2\n\n";
      }

      // Print the boundary elements.
      out << NumOfBdrElements << '\n';
      for (i = 0; i < NumOfBdrElements; i++)
      {
         boundary[i]->GetVertices(v);

         out << boundary[i]->GetAttribute();
         for (j = 0; j < v.Size(); j++)
         {
            out << ' ' << v[j] + 1;
         }
         out << '\n';
      }

      // Print the elements.
      out << NumOfElements << '\n';
      for (i = 0; i < NumOfElements; i++)
      {
         elements[i]->GetVertices(v);

         out << elements[i]->GetAttribute() << ' ' << v.Size();
         for (j = 0; j < v.Size(); j++)
         {
            out << ' ' << v[j] + 1;
         }
         out << '\n';
      }

      if (Nodes == NULL)
      {
         // Print the vertices.
         out << NumOfVertices << '\n';
         for (i = 0; i < NumOfVertices; i++)
         {
            out << vertices[i](0);
            for (j = 1; j < Dim; j++)
            {
               out << ' ' << vertices[i](j);
            }
            out << '\n';
         }
      }
      else
      {
         out << NumOfVertices << '\n';
         Nodes->Save(out);
      }
   }
   else  // ===== Dim != 2 =====
   {
      if (Nodes)
      {
         mfem_error("Mesh::PrintXG(...) : Curved mesh in 3D");
      }

      if (meshgen == 1)
      {
         int nv;
         const int *ind;

         out << "NETGEN_Neutral_Format\n";
         // print the vertices
         out << NumOfVertices << '\n';
         for (i = 0; i < NumOfVertices; i++)
         {
            for (j = 0; j < Dim; j++)
            {
               out << ' ' << vertices[i](j);
            }
            out << '\n';
         }

         // print the elements
         out << NumOfElements << '\n';
         for (i = 0; i < NumOfElements; i++)
         {
            nv = elements[i]->GetNVertices();
            ind = elements[i]->GetVertices();
            out << elements[i]->GetAttribute();
            for (j = 0; j < nv; j++)
            {
               out << ' ' << ind[j]+1;
            }
            out << '\n';
         }

         // print the boundary information.
         out << NumOfBdrElements << '\n';
         for (i = 0; i < NumOfBdrElements; i++)
         {
            nv = boundary[i]->GetNVertices();
            ind = boundary[i]->GetVertices();
            out << boundary[i]->GetAttribute();
            for (j = 0; j < nv; j++)
            {
               out << ' ' << ind[j]+1;
            }
            out << '\n';
         }
      }
      else if (meshgen == 2)  // TrueGrid
      {
         int nv;
         const int *ind;

         out << "TrueGrid\n"
             << "1 " << NumOfVertices << " " << NumOfElements
             << " 0 0 0 0 0 0 0\n"
             << "0 0 0 1 0 0 0 0 0 0 0\n"
             << "0 0 " << NumOfBdrElements << " 0 0 0 0 0 0 0 0 0 0 0 0 0\n"
             << "0.0 0.0 0.0 0 0 0.0 0.0 0 0.0\n"
             << "0 0 0 0 0 0 0 0 0 0 0 0 0 0 0 0\n";

         for (i = 0; i < NumOfVertices; i++)
            out << i+1 << " 0.0 " << vertices[i](0) << ' ' << vertices[i](1)
                << ' ' << vertices[i](2) << " 0.0\n";

         for (i = 0; i < NumOfElements; i++)
         {
            nv = elements[i]->GetNVertices();
            ind = elements[i]->GetVertices();
            out << i+1 << ' ' << elements[i]->GetAttribute();
            for (j = 0; j < nv; j++)
            {
               out << ' ' << ind[j]+1;
            }
            out << '\n';
         }

         for (i = 0; i < NumOfBdrElements; i++)
         {
            nv = boundary[i]->GetNVertices();
            ind = boundary[i]->GetVertices();
            out << boundary[i]->GetAttribute();
            for (j = 0; j < nv; j++)
            {
               out << ' ' << ind[j]+1;
            }
            out << " 1.0 1.0 1.0 1.0\n";
         }
      }
   }

   out << flush;
}

void Mesh::Printer(std::ostream &out, std::string section_delimiter) const
{
   int i, j;

   if (NURBSext)
   {
      // general format
      NURBSext->Print(out);
      out << '\n';
      Nodes->Save(out);

      // patch-wise format
      // NURBSext->ConvertToPatches(*Nodes);
      // NURBSext->Print(out);

      return;
   }

   out << (ncmesh ? "MFEM mesh v1.1\n" :
           section_delimiter.empty() ? "MFEM mesh v1.0\n" :
           "MFEM mesh v1.2\n");

   // optional
   out <<
       "\n#\n# MFEM Geometry Types (see mesh/geom.hpp):\n#\n"
       "# POINT       = 0\n"
       "# SEGMENT     = 1\n"
       "# TRIANGLE    = 2\n"
       "# SQUARE      = 3\n"
       "# TETRAHEDRON = 4\n"
       "# CUBE        = 5\n"
       "# PRISM       = 6\n"
       "#\n";

   out << "\ndimension\n" << Dim
       << "\n\nelements\n" << NumOfElements << '\n';
   for (i = 0; i < NumOfElements; i++)
   {
      PrintElement(elements[i], out);
   }

   out << "\nboundary\n" << NumOfBdrElements << '\n';
   for (i = 0; i < NumOfBdrElements; i++)
   {
      PrintElement(boundary[i], out);
   }

   if (ncmesh)
   {
      out << "\nvertex_parents\n";
      ncmesh->PrintVertexParents(out);

      out << "\ncoarse_elements\n";
      ncmesh->PrintCoarseElements(out);
   }

   out << "\nvertices\n" << NumOfVertices << '\n';
   if (Nodes == NULL)
   {
      out << spaceDim << '\n';
      for (i = 0; i < NumOfVertices; i++)
      {
         out << vertices[i](0);
         for (j = 1; j < spaceDim; j++)
         {
            out << ' ' << vertices[i](j);
         }
         out << '\n';
      }
      out.flush();
   }
   else
   {
      out << "\nnodes\n";
      Nodes->Save(out);
   }

   if (!ncmesh && !section_delimiter.empty())
   {
      out << section_delimiter << endl; // only with format v1.2
   }
}

void Mesh::PrintTopo(std::ostream &out,const Array<int> &e_to_k) const
{
   int i;
   Array<int> vert;

   out << "MFEM NURBS mesh v1.0\n";

   // optional
   out <<
       "\n#\n# MFEM Geometry Types (see mesh/geom.hpp):\n#\n"
       "# SEGMENT     = 1\n"
       "# SQUARE      = 3\n"
       "# CUBE        = 5\n"
       "#\n";

   out << "\ndimension\n" << Dim
       << "\n\nelements\n" << NumOfElements << '\n';
   for (i = 0; i < NumOfElements; i++)
   {
      PrintElement(elements[i], out);
   }

   out << "\nboundary\n" << NumOfBdrElements << '\n';
   for (i = 0; i < NumOfBdrElements; i++)
   {
      PrintElement(boundary[i], out);
   }

   out << "\nedges\n" << NumOfEdges << '\n';
   for (i = 0; i < NumOfEdges; i++)
   {
      edge_vertex->GetRow(i, vert);
      int ki = e_to_k[i];
      if (ki < 0)
      {
         ki = -1 - ki;
      }
      out << ki << ' ' << vert[0] << ' ' << vert[1] << '\n';
   }
   out << "\nvertices\n" << NumOfVertices << '\n';
}

void Mesh::PrintVTK(std::ostream &out)
{
   out <<
       "# vtk DataFile Version 3.0\n"
       "Generated by MFEM\n"
       "ASCII\n"
       "DATASET UNSTRUCTURED_GRID\n";

   if (Nodes == NULL)
   {
      out << "POINTS " << NumOfVertices << " double\n";
      for (int i = 0; i < NumOfVertices; i++)
      {
         out << vertices[i](0);
         int j;
         for (j = 1; j < spaceDim; j++)
         {
            out << ' ' << vertices[i](j);
         }
         for ( ; j < 3; j++)
         {
            out << ' ' << 0.0;
         }
         out << '\n';
      }
   }
   else
   {
      Array<int> vdofs(3);
      out << "POINTS " << Nodes->FESpace()->GetNDofs() << " double\n";
      for (int i = 0; i < Nodes->FESpace()->GetNDofs(); i++)
      {
         vdofs.SetSize(1);
         vdofs[0] = i;
         Nodes->FESpace()->DofsToVDofs(vdofs);
         out << (*Nodes)(vdofs[0]);
         int j;
         for (j = 1; j < spaceDim; j++)
         {
            out << ' ' << (*Nodes)(vdofs[j]);
         }
         for ( ; j < 3; j++)
         {
            out << ' ' << 0.0;
         }
         out << '\n';
      }
   }

   int order = -1;
   if (Nodes == NULL)
   {
      int size = 0;
      for (int i = 0; i < NumOfElements; i++)
      {
         size += elements[i]->GetNVertices() + 1;
      }
      out << "CELLS " << NumOfElements << ' ' << size << '\n';
      for (int i = 0; i < NumOfElements; i++)
      {
         const int *v = elements[i]->GetVertices();
         const int nv = elements[i]->GetNVertices();
         out << nv;
         for (int j = 0; j < nv; j++)
         {
            out << ' ' << v[j];
         }
         out << '\n';
      }
      order = 1;
   }
   else
   {
      Array<int> dofs;
      int size = 0;
      for (int i = 0; i < NumOfElements; i++)
      {
         Nodes->FESpace()->GetElementDofs(i, dofs);
         MFEM_ASSERT(Dim != 0 || dofs.Size() == 1,
                     "Point meshes should have a single dof per element");
         size += dofs.Size() + 1;
      }
      out << "CELLS " << NumOfElements << ' ' << size << '\n';
      const char *fec_name = Nodes->FESpace()->FEColl()->Name();

      if (!strcmp(fec_name, "Linear") ||
          !strcmp(fec_name, "H1_0D_P1") ||
          !strcmp(fec_name, "H1_1D_P1") ||
          !strcmp(fec_name, "H1_2D_P1") ||
          !strcmp(fec_name, "H1_3D_P1"))
      {
         order = 1;
      }
      else if (!strcmp(fec_name, "Quadratic") ||
               !strcmp(fec_name, "H1_1D_P2") ||
               !strcmp(fec_name, "H1_2D_P2") ||
               !strcmp(fec_name, "H1_3D_P2"))
      {
         order = 2;
      }
      if (order == -1)
      {
         mfem::err << "Mesh::PrintVTK : can not save '"
                   << fec_name << "' elements!" << endl;
         mfem_error();
      }
      for (int i = 0; i < NumOfElements; i++)
      {
         Nodes->FESpace()->GetElementDofs(i, dofs);
         out << dofs.Size();
         if (order == 1)
         {
            for (int j = 0; j < dofs.Size(); j++)
            {
               out << ' ' << dofs[j];
            }
         }
         else if (order == 2)
         {
            const int *vtk_mfem;
            switch (elements[i]->GetGeometryType())
            {
               case Geometry::SEGMENT:
               case Geometry::TRIANGLE:
               case Geometry::SQUARE:
                  vtk_mfem = vtk_quadratic_hex; break; // identity map
               case Geometry::TETRAHEDRON:
                  vtk_mfem = vtk_quadratic_tet; break;
               case Geometry::PRISM:
                  vtk_mfem = vtk_quadratic_wedge; break;
               case Geometry::CUBE:
               default:
                  vtk_mfem = vtk_quadratic_hex; break;
            }
            for (int j = 0; j < dofs.Size(); j++)
            {
               out << ' ' << dofs[vtk_mfem[j]];
            }
         }
         out << '\n';
      }
   }

   out << "CELL_TYPES " << NumOfElements << '\n';
   for (int i = 0; i < NumOfElements; i++)
   {
      int vtk_cell_type = 5;
      Geometry::Type geom_type = GetElement(i)->GetGeometryType();
      if (order == 1)
      {
         switch (geom_type)
         {
            case Geometry::POINT:        vtk_cell_type = 1;   break;
            case Geometry::SEGMENT:      vtk_cell_type = 3;   break;
            case Geometry::TRIANGLE:     vtk_cell_type = 5;   break;
            case Geometry::SQUARE:       vtk_cell_type = 9;   break;
            case Geometry::TETRAHEDRON:  vtk_cell_type = 10;  break;
            case Geometry::CUBE:         vtk_cell_type = 12;  break;
            case Geometry::PRISM:        vtk_cell_type = 13;  break;
            default: break;
         }
      }
      else if (order == 2)
      {
         switch (geom_type)
         {
            case Geometry::SEGMENT:      vtk_cell_type = 21;  break;
            case Geometry::TRIANGLE:     vtk_cell_type = 22;  break;
            case Geometry::SQUARE:       vtk_cell_type = 28;  break;
            case Geometry::TETRAHEDRON:  vtk_cell_type = 24;  break;
            case Geometry::CUBE:         vtk_cell_type = 29;  break;
            case Geometry::PRISM:        vtk_cell_type = 32;  break;
            default: break;
         }
      }

      out << vtk_cell_type << '\n';
   }

   // write attributes
   out << "CELL_DATA " << NumOfElements << '\n'
       << "SCALARS material int\n"
       << "LOOKUP_TABLE default\n";
   for (int i = 0; i < NumOfElements; i++)
   {
      out << elements[i]->GetAttribute() << '\n';
   }
   out.flush();
}

void Mesh::PrintVTK(std::ostream &out, int ref, int field_data)
{
   int np, nc, size;
   RefinedGeometry *RefG;
   DenseMatrix pmat;

   out <<
       "# vtk DataFile Version 3.0\n"
       "Generated by MFEM\n"
       "ASCII\n"
       "DATASET UNSTRUCTURED_GRID\n";

   // additional dataset information
   if (field_data)
   {
      out << "FIELD FieldData 1\n"
          << "MaterialIds " << 1 << " " << attributes.Size() << " int\n";
      for (int i = 0; i < attributes.Size(); i++)
      {
         out << ' ' << attributes[i];
      }
      out << '\n';
   }

   // count the points, cells, size
   np = nc = size = 0;
   for (int i = 0; i < GetNE(); i++)
   {
      Geometry::Type geom = GetElementBaseGeometry(i);
      int nv = Geometries.GetVertices(geom)->GetNPoints();
      RefG = GlobGeometryRefiner.Refine(geom, ref, 1);
      np += RefG->RefPts.GetNPoints();
      nc += RefG->RefGeoms.Size() / nv;
      size += (RefG->RefGeoms.Size() / nv) * (nv + 1);
   }
   out << "POINTS " << np << " double\n";
   // write the points
   for (int i = 0; i < GetNE(); i++)
   {
      RefG = GlobGeometryRefiner.Refine(
                GetElementBaseGeometry(i), ref, 1);

      GetElementTransformation(i)->Transform(RefG->RefPts, pmat);

      for (int j = 0; j < pmat.Width(); j++)
      {
         out << pmat(0, j) << ' ';
         if (pmat.Height() > 1)
         {
            out << pmat(1, j) << ' ';
            if (pmat.Height() > 2)
            {
               out << pmat(2, j);
            }
            else
            {
               out << 0.0;
            }
         }
         else
         {
            out << 0.0 << ' ' << 0.0;
         }
         out << '\n';
      }
   }

   // write the cells
   out << "CELLS " << nc << ' ' << size << '\n';
   np = 0;
   for (int i = 0; i < GetNE(); i++)
   {
      Geometry::Type geom = GetElementBaseGeometry(i);
      int nv = Geometries.GetVertices(geom)->GetNPoints();
      RefG = GlobGeometryRefiner.Refine(geom, ref, 1);
      Array<int> &RG = RefG->RefGeoms;

      for (int j = 0; j < RG.Size(); )
      {
         out << nv;
         for (int k = 0; k < nv; k++, j++)
         {
            out << ' ' << np + RG[j];
         }
         out << '\n';
      }
      np += RefG->RefPts.GetNPoints();
   }
   out << "CELL_TYPES " << nc << '\n';
   for (int i = 0; i < GetNE(); i++)
   {
      Geometry::Type geom = GetElementBaseGeometry(i);
      int nv = Geometries.GetVertices(geom)->GetNPoints();
      RefG = GlobGeometryRefiner.Refine(geom, ref, 1);
      Array<int> &RG = RefG->RefGeoms;
      int vtk_cell_type = 5;

      switch (geom)
      {
         case Geometry::POINT:        vtk_cell_type = 1;   break;
         case Geometry::SEGMENT:      vtk_cell_type = 3;   break;
         case Geometry::TRIANGLE:     vtk_cell_type = 5;   break;
         case Geometry::SQUARE:       vtk_cell_type = 9;   break;
         case Geometry::TETRAHEDRON:  vtk_cell_type = 10;  break;
         case Geometry::CUBE:         vtk_cell_type = 12;  break;
         case Geometry::PRISM:        vtk_cell_type = 13;  break;
         default:
            MFEM_ABORT("Unrecognized VTK element type \"" << geom << "\"");
            break;
      }

      for (int j = 0; j < RG.Size(); j += nv)
      {
         out << vtk_cell_type << '\n';
      }
   }
   // write attributes (materials)
   out << "CELL_DATA " << nc << '\n'
       << "SCALARS material int\n"
       << "LOOKUP_TABLE default\n";
   for (int i = 0; i < GetNE(); i++)
   {
      Geometry::Type geom = GetElementBaseGeometry(i);
      int nv = Geometries.GetVertices(geom)->GetNPoints();
      RefG = GlobGeometryRefiner.Refine(geom, ref, 1);
      int attr = GetAttribute(i);
      for (int j = 0; j < RefG->RefGeoms.Size(); j += nv)
      {
         out << attr << '\n';
      }
   }

   if (Dim > 1)
   {
      Array<int> coloring;
      srand((unsigned)time(0));
      double a = double(rand()) / (double(RAND_MAX) + 1.);
      int el0 = (int)floor(a * GetNE());
      GetElementColoring(coloring, el0);
      out << "SCALARS element_coloring int\n"
          << "LOOKUP_TABLE default\n";
      for (int i = 0; i < GetNE(); i++)
      {
         Geometry::Type geom = GetElementBaseGeometry(i);
         int nv = Geometries.GetVertices(geom)->GetNPoints();
         RefG = GlobGeometryRefiner.Refine(geom, ref, 1);
         for (int j = 0; j < RefG->RefGeoms.Size(); j += nv)
         {
            out << coloring[i] + 1 << '\n';
         }
      }
   }

   // prepare to write data
   out << "POINT_DATA " << np << '\n' << flush;
}

void Mesh::GetElementColoring(Array<int> &colors, int el0)
{
   int delete_el_to_el = (el_to_el) ? (0) : (1);
   const Table &el_el = ElementToElementTable();
   int num_el = GetNE(), stack_p, stack_top_p, max_num_col;
   Array<int> el_stack(num_el);

   const int *i_el_el = el_el.GetI();
   const int *j_el_el = el_el.GetJ();

   colors.SetSize(num_el);
   colors = -2;
   max_num_col = 1;
   stack_p = stack_top_p = 0;
   for (int el = el0; stack_top_p < num_el; el=(el+1)%num_el)
   {
      if (colors[el] != -2)
      {
         continue;
      }

      colors[el] = -1;
      el_stack[stack_top_p++] = el;

      for ( ; stack_p < stack_top_p; stack_p++)
      {
         int i = el_stack[stack_p];
         int num_nb = i_el_el[i+1] - i_el_el[i];
         if (max_num_col < num_nb + 1)
         {
            max_num_col = num_nb + 1;
         }
         for (int j = i_el_el[i]; j < i_el_el[i+1]; j++)
         {
            int k = j_el_el[j];
            if (colors[k] == -2)
            {
               colors[k] = -1;
               el_stack[stack_top_p++] = k;
            }
         }
      }
   }

   Array<int> col_marker(max_num_col);

   for (stack_p = 0; stack_p < stack_top_p; stack_p++)
   {
      int i = el_stack[stack_p], col;
      col_marker = 0;
      for (int j = i_el_el[i]; j < i_el_el[i+1]; j++)
      {
         col = colors[j_el_el[j]];
         if (col != -1)
         {
            col_marker[col] = 1;
         }
      }

      for (col = 0; col < max_num_col; col++)
         if (col_marker[col] == 0)
         {
            break;
         }

      colors[i] = col;
   }

   if (delete_el_to_el)
   {
      delete el_to_el;
      el_to_el = NULL;
   }
}

void Mesh::PrintWithPartitioning(int *partitioning, std::ostream &out,
                                 int elem_attr) const
{
   if (Dim != 3 && Dim != 2) { return; }

   int i, j, k, l, nv, nbe, *v;

   out << "MFEM mesh v1.0\n";

   // optional
   out <<
       "\n#\n# MFEM Geometry Types (see mesh/geom.hpp):\n#\n"
       "# POINT       = 0\n"
       "# SEGMENT     = 1\n"
       "# TRIANGLE    = 2\n"
       "# SQUARE      = 3\n"
       "# TETRAHEDRON = 4\n"
       "# CUBE        = 5\n"
       "# PRISM       = 6\n"
       "#\n";

   out << "\ndimension\n" << Dim
       << "\n\nelements\n" << NumOfElements << '\n';
   for (i = 0; i < NumOfElements; i++)
   {
      out << int((elem_attr) ? partitioning[i]+1 : elements[i]->GetAttribute())
          << ' ' << elements[i]->GetGeometryType();
      nv = elements[i]->GetNVertices();
      v  = elements[i]->GetVertices();
      for (j = 0; j < nv; j++)
      {
         out << ' ' << v[j];
      }
      out << '\n';
   }
   nbe = 0;
   for (i = 0; i < faces_info.Size(); i++)
   {
      if ((l = faces_info[i].Elem2No) >= 0)
      {
         k = partitioning[faces_info[i].Elem1No];
         l = partitioning[l];
         if (k != l)
         {
            nbe++;
            if (!Nonconforming() || !IsSlaveFace(faces_info[i]))
            {
               nbe++;
            }
         }
      }
      else
      {
         nbe++;
      }
   }
   out << "\nboundary\n" << nbe << '\n';
   for (i = 0; i < faces_info.Size(); i++)
   {
      if ((l = faces_info[i].Elem2No) >= 0)
      {
         k = partitioning[faces_info[i].Elem1No];
         l = partitioning[l];
         if (k != l)
         {
            nv = faces[i]->GetNVertices();
            v  = faces[i]->GetVertices();
            out << k+1 << ' ' << faces[i]->GetGeometryType();
            for (j = 0; j < nv; j++)
            {
               out << ' ' << v[j];
            }
            out << '\n';
            if (!Nonconforming() || !IsSlaveFace(faces_info[i]))
            {
               out << l+1 << ' ' << faces[i]->GetGeometryType();
               for (j = nv-1; j >= 0; j--)
               {
                  out << ' ' << v[j];
               }
               out << '\n';
            }
         }
      }
      else
      {
         k = partitioning[faces_info[i].Elem1No];
         nv = faces[i]->GetNVertices();
         v  = faces[i]->GetVertices();
         out << k+1 << ' ' << faces[i]->GetGeometryType();
         for (j = 0; j < nv; j++)
         {
            out << ' ' << v[j];
         }
         out << '\n';
      }
   }
   out << "\nvertices\n" << NumOfVertices << '\n';
   if (Nodes == NULL)
   {
      out << spaceDim << '\n';
      for (i = 0; i < NumOfVertices; i++)
      {
         out << vertices[i](0);
         for (j = 1; j < spaceDim; j++)
         {
            out << ' ' << vertices[i](j);
         }
         out << '\n';
      }
      out.flush();
   }
   else
   {
      out << "\nnodes\n";
      Nodes->Save(out);
   }
}

void Mesh::PrintElementsWithPartitioning(int *partitioning,
                                         std::ostream &out,
                                         int interior_faces)
{
   MFEM_ASSERT(Dim == spaceDim, "2D Manifolds not supported\n");
   if (Dim != 3 && Dim != 2) { return; }

   int i, j, k, l, s;

   int nv;
   const int *ind;

   int *vcount = new int[NumOfVertices];
   for (i = 0; i < NumOfVertices; i++)
   {
      vcount[i] = 0;
   }
   for (i = 0; i < NumOfElements; i++)
   {
      nv = elements[i]->GetNVertices();
      ind = elements[i]->GetVertices();
      for (j = 0; j < nv; j++)
      {
         vcount[ind[j]]++;
      }
   }

   int *voff = new int[NumOfVertices+1];
   voff[0] = 0;
   for (i = 1; i <= NumOfVertices; i++)
   {
      voff[i] = vcount[i-1] + voff[i-1];
   }

   int **vown = new int*[NumOfVertices];
   for (i = 0; i < NumOfVertices; i++)
   {
      vown[i] = new int[vcount[i]];
   }

   // 2D
   if (Dim == 2)
   {
      int nv, nbe;
      int *ind;

      Table edge_el;
      Transpose(ElementToEdgeTable(), edge_el);

      // Fake printing of the elements.
      for (i = 0; i < NumOfElements; i++)
      {
         nv  = elements[i]->GetNVertices();
         ind = elements[i]->GetVertices();
         for (j = 0; j < nv; j++)
         {
            vcount[ind[j]]--;
            vown[ind[j]][vcount[ind[j]]] = i;
         }
      }

      for (i = 0; i < NumOfVertices; i++)
      {
         vcount[i] = voff[i+1] - voff[i];
      }

      nbe = 0;
      for (i = 0; i < edge_el.Size(); i++)
      {
         const int *el = edge_el.GetRow(i);
         if (edge_el.RowSize(i) > 1)
         {
            k = partitioning[el[0]];
            l = partitioning[el[1]];
            if (interior_faces || k != l)
            {
               nbe += 2;
            }
         }
         else
         {
            nbe++;
         }
      }

      // Print the type of the mesh and the boundary elements.
      out << "areamesh2\n\n" << nbe << '\n';

      for (i = 0; i < edge_el.Size(); i++)
      {
         const int *el = edge_el.GetRow(i);
         if (edge_el.RowSize(i) > 1)
         {
            k = partitioning[el[0]];
            l = partitioning[el[1]];
            if (interior_faces || k != l)
            {
               Array<int> ev;
               GetEdgeVertices(i,ev);
               out << k+1; // attribute
               for (j = 0; j < 2; j++)
                  for (s = 0; s < vcount[ev[j]]; s++)
                     if (vown[ev[j]][s] == el[0])
                     {
                        out << ' ' << voff[ev[j]]+s+1;
                     }
               out << '\n';
               out << l+1; // attribute
               for (j = 1; j >= 0; j--)
                  for (s = 0; s < vcount[ev[j]]; s++)
                     if (vown[ev[j]][s] == el[1])
                     {
                        out << ' ' << voff[ev[j]]+s+1;
                     }
               out << '\n';
            }
         }
         else
         {
            k = partitioning[el[0]];
            Array<int> ev;
            GetEdgeVertices(i,ev);
            out << k+1; // attribute
            for (j = 0; j < 2; j++)
               for (s = 0; s < vcount[ev[j]]; s++)
                  if (vown[ev[j]][s] == el[0])
                  {
                     out << ' ' << voff[ev[j]]+s+1;
                  }
            out << '\n';
         }
      }

      // Print the elements.
      out << NumOfElements << '\n';
      for (i = 0; i < NumOfElements; i++)
      {
         nv  = elements[i]->GetNVertices();
         ind = elements[i]->GetVertices();
         out << partitioning[i]+1 << ' '; // use subdomain number as attribute
         out << nv << ' ';
         for (j = 0; j < nv; j++)
         {
            out << ' ' << voff[ind[j]]+vcount[ind[j]]--;
            vown[ind[j]][vcount[ind[j]]] = i;
         }
         out << '\n';
      }

      for (i = 0; i < NumOfVertices; i++)
      {
         vcount[i] = voff[i+1] - voff[i];
      }

      // Print the vertices.
      out << voff[NumOfVertices] << '\n';
      for (i = 0; i < NumOfVertices; i++)
         for (k = 0; k < vcount[i]; k++)
         {
            for (j = 0; j < Dim; j++)
            {
               out << vertices[i](j) << ' ';
            }
            out << '\n';
         }
   }
   //  Dim is 3
   else if (meshgen == 1)
   {
      out << "NETGEN_Neutral_Format\n";
      // print the vertices
      out << voff[NumOfVertices] << '\n';
      for (i = 0; i < NumOfVertices; i++)
         for (k = 0; k < vcount[i]; k++)
         {
            for (j = 0; j < Dim; j++)
            {
               out << ' ' << vertices[i](j);
            }
            out << '\n';
         }

      // print the elements
      out << NumOfElements << '\n';
      for (i = 0; i < NumOfElements; i++)
      {
         nv = elements[i]->GetNVertices();
         ind = elements[i]->GetVertices();
         out << partitioning[i]+1; // use subdomain number as attribute
         for (j = 0; j < nv; j++)
         {
            out << ' ' << voff[ind[j]]+vcount[ind[j]]--;
            vown[ind[j]][vcount[ind[j]]] = i;
         }
         out << '\n';
      }

      for (i = 0; i < NumOfVertices; i++)
      {
         vcount[i] = voff[i+1] - voff[i];
      }

      // print the boundary information.
      int k, l, nbe;
      nbe = 0;
      for (i = 0; i < NumOfFaces; i++)
         if ((l = faces_info[i].Elem2No) >= 0)
         {
            k = partitioning[faces_info[i].Elem1No];
            l = partitioning[l];
            if (interior_faces || k != l)
            {
               nbe += 2;
            }
         }
         else
         {
            nbe++;
         }

      out << nbe << '\n';
      for (i = 0; i < NumOfFaces; i++)
         if ((l = faces_info[i].Elem2No) >= 0)
         {
            k = partitioning[faces_info[i].Elem1No];
            l = partitioning[l];
            if (interior_faces || k != l)
            {
               nv = faces[i]->GetNVertices();
               ind = faces[i]->GetVertices();
               out << k+1; // attribute
               for (j = 0; j < nv; j++)
                  for (s = 0; s < vcount[ind[j]]; s++)
                     if (vown[ind[j]][s] == faces_info[i].Elem1No)
                     {
                        out << ' ' << voff[ind[j]]+s+1;
                     }
               out << '\n';
               out << l+1; // attribute
               for (j = nv-1; j >= 0; j--)
                  for (s = 0; s < vcount[ind[j]]; s++)
                     if (vown[ind[j]][s] == faces_info[i].Elem2No)
                     {
                        out << ' ' << voff[ind[j]]+s+1;
                     }
               out << '\n';
            }
         }
         else
         {
            k = partitioning[faces_info[i].Elem1No];
            nv = faces[i]->GetNVertices();
            ind = faces[i]->GetVertices();
            out << k+1; // attribute
            for (j = 0; j < nv; j++)
               for (s = 0; s < vcount[ind[j]]; s++)
                  if (vown[ind[j]][s] == faces_info[i].Elem1No)
                  {
                     out << ' ' << voff[ind[j]]+s+1;
                  }
            out << '\n';
         }
   }
   //  Dim is 3
   else if (meshgen == 2) // TrueGrid
   {
      // count the number of the boundary elements.
      int k, l, nbe;
      nbe = 0;
      for (i = 0; i < NumOfFaces; i++)
         if ((l = faces_info[i].Elem2No) >= 0)
         {
            k = partitioning[faces_info[i].Elem1No];
            l = partitioning[l];
            if (interior_faces || k != l)
            {
               nbe += 2;
            }
         }
         else
         {
            nbe++;
         }


      out << "TrueGrid\n"
          << "1 " << voff[NumOfVertices] << " " << NumOfElements
          << " 0 0 0 0 0 0 0\n"
          << "0 0 0 1 0 0 0 0 0 0 0\n"
          << "0 0 " << nbe << " 0 0 0 0 0 0 0 0 0 0 0 0 0\n"
          << "0.0 0.0 0.0 0 0 0.0 0.0 0 0.0\n"
          << "0 0 0 0 0 0 0 0 0 0 0 0 0 0 0 0\n";

      for (i = 0; i < NumOfVertices; i++)
         for (k = 0; k < vcount[i]; k++)
            out << voff[i]+k << " 0.0 " << vertices[i](0) << ' '
                << vertices[i](1) << ' ' << vertices[i](2) << " 0.0\n";

      for (i = 0; i < NumOfElements; i++)
      {
         nv = elements[i]->GetNVertices();
         ind = elements[i]->GetVertices();
         out << i+1 << ' ' << partitioning[i]+1; // partitioning as attribute
         for (j = 0; j < nv; j++)
         {
            out << ' ' << voff[ind[j]]+vcount[ind[j]]--;
            vown[ind[j]][vcount[ind[j]]] = i;
         }
         out << '\n';
      }

      for (i = 0; i < NumOfVertices; i++)
      {
         vcount[i] = voff[i+1] - voff[i];
      }

      // boundary elements
      for (i = 0; i < NumOfFaces; i++)
         if ((l = faces_info[i].Elem2No) >= 0)
         {
            k = partitioning[faces_info[i].Elem1No];
            l = partitioning[l];
            if (interior_faces || k != l)
            {
               nv = faces[i]->GetNVertices();
               ind = faces[i]->GetVertices();
               out << k+1; // attribute
               for (j = 0; j < nv; j++)
                  for (s = 0; s < vcount[ind[j]]; s++)
                     if (vown[ind[j]][s] == faces_info[i].Elem1No)
                     {
                        out << ' ' << voff[ind[j]]+s+1;
                     }
               out << " 1.0 1.0 1.0 1.0\n";
               out << l+1; // attribute
               for (j = nv-1; j >= 0; j--)
                  for (s = 0; s < vcount[ind[j]]; s++)
                     if (vown[ind[j]][s] == faces_info[i].Elem2No)
                     {
                        out << ' ' << voff[ind[j]]+s+1;
                     }
               out << " 1.0 1.0 1.0 1.0\n";
            }
         }
         else
         {
            k = partitioning[faces_info[i].Elem1No];
            nv = faces[i]->GetNVertices();
            ind = faces[i]->GetVertices();
            out << k+1; // attribute
            for (j = 0; j < nv; j++)
               for (s = 0; s < vcount[ind[j]]; s++)
                  if (vown[ind[j]][s] == faces_info[i].Elem1No)
                  {
                     out << ' ' << voff[ind[j]]+s+1;
                  }
            out << " 1.0 1.0 1.0 1.0\n";
         }
   }

   out << flush;

   for (i = 0; i < NumOfVertices; i++)
   {
      delete [] vown[i];
   }

   delete [] vcount;
   delete [] voff;
   delete [] vown;
}

void Mesh::PrintSurfaces(const Table & Aface_face, std::ostream &out) const
{
   int i, j;

   if (NURBSext)
   {
      mfem_error("Mesh::PrintSurfaces"
                 " NURBS mesh is not supported!");
      return;
   }

   out << "MFEM mesh v1.0\n";

   // optional
   out <<
       "\n#\n# MFEM Geometry Types (see mesh/geom.hpp):\n#\n"
       "# POINT       = 0\n"
       "# SEGMENT     = 1\n"
       "# TRIANGLE    = 2\n"
       "# SQUARE      = 3\n"
       "# TETRAHEDRON = 4\n"
       "# CUBE        = 5\n"
       "# PRISM       = 6\n"
       "#\n";

   out << "\ndimension\n" << Dim
       << "\n\nelements\n" << NumOfElements << '\n';
   for (i = 0; i < NumOfElements; i++)
   {
      PrintElement(elements[i], out);
   }

   out << "\nboundary\n" << Aface_face.Size_of_connections() << '\n';
   const int * const i_AF_f = Aface_face.GetI();
   const int * const j_AF_f = Aface_face.GetJ();

   for (int iAF=0; iAF < Aface_face.Size(); ++iAF)
      for (const int * iface = j_AF_f + i_AF_f[iAF];
           iface < j_AF_f + i_AF_f[iAF+1];
           ++iface)
      {
         out << iAF+1 << ' ';
         PrintElementWithoutAttr(faces[*iface],out);
      }

   out << "\nvertices\n" << NumOfVertices << '\n';
   if (Nodes == NULL)
   {
      out << spaceDim << '\n';
      for (i = 0; i < NumOfVertices; i++)
      {
         out << vertices[i](0);
         for (j = 1; j < spaceDim; j++)
         {
            out << ' ' << vertices[i](j);
         }
         out << '\n';
      }
      out.flush();
   }
   else
   {
      out << "\nnodes\n";
      Nodes->Save(out);
   }
}

void Mesh::ScaleSubdomains(double sf)
{
   int i,j,k;
   Array<int> vert;
   DenseMatrix pointmat;
   int na = attributes.Size();
   double *cg = new double[na*spaceDim];
   int *nbea = new int[na];

   int *vn = new int[NumOfVertices];
   for (i = 0; i < NumOfVertices; i++)
   {
      vn[i] = 0;
   }
   for (i = 0; i < na; i++)
   {
      for (j = 0; j < spaceDim; j++)
      {
         cg[i*spaceDim+j] = 0.0;
      }
      nbea[i] = 0;
   }

   for (i = 0; i < NumOfElements; i++)
   {
      GetElementVertices(i, vert);
      for (k = 0; k < vert.Size(); k++)
      {
         vn[vert[k]] = 1;
      }
   }

   for (i = 0; i < NumOfElements; i++)
   {
      int bea = GetAttribute(i)-1;
      GetPointMatrix(i, pointmat);
      GetElementVertices(i, vert);

      for (k = 0; k < vert.Size(); k++)
         if (vn[vert[k]] == 1)
         {
            nbea[bea]++;
            for (j = 0; j < spaceDim; j++)
            {
               cg[bea*spaceDim+j] += pointmat(j,k);
            }
            vn[vert[k]] = 2;
         }
   }

   for (i = 0; i < NumOfElements; i++)
   {
      int bea = GetAttribute(i)-1;
      GetElementVertices (i, vert);

      for (k = 0; k < vert.Size(); k++)
         if (vn[vert[k]])
         {
            for (j = 0; j < spaceDim; j++)
               vertices[vert[k]](j) = sf*vertices[vert[k]](j) +
                                      (1-sf)*cg[bea*spaceDim+j]/nbea[bea];
            vn[vert[k]] = 0;
         }
   }

   delete [] cg;
   delete [] nbea;
   delete [] vn;
}

void Mesh::ScaleElements(double sf)
{
   int i,j,k;
   Array<int> vert;
   DenseMatrix pointmat;
   int na = NumOfElements;
   double *cg = new double[na*spaceDim];
   int *nbea = new int[na];

   int *vn = new int[NumOfVertices];
   for (i = 0; i < NumOfVertices; i++)
   {
      vn[i] = 0;
   }
   for (i = 0; i < na; i++)
   {
      for (j = 0; j < spaceDim; j++)
      {
         cg[i*spaceDim+j] = 0.0;
      }
      nbea[i] = 0;
   }

   for (i = 0; i < NumOfElements; i++)
   {
      GetElementVertices(i, vert);
      for (k = 0; k < vert.Size(); k++)
      {
         vn[vert[k]] = 1;
      }
   }

   for (i = 0; i < NumOfElements; i++)
   {
      int bea = i;
      GetPointMatrix(i, pointmat);
      GetElementVertices(i, vert);

      for (k = 0; k < vert.Size(); k++)
         if (vn[vert[k]] == 1)
         {
            nbea[bea]++;
            for (j = 0; j < spaceDim; j++)
            {
               cg[bea*spaceDim+j] += pointmat(j,k);
            }
            vn[vert[k]] = 2;
         }
   }

   for (i = 0; i < NumOfElements; i++)
   {
      int bea = i;
      GetElementVertices(i, vert);

      for (k = 0; k < vert.Size(); k++)
         if (vn[vert[k]])
         {
            for (j = 0; j < spaceDim; j++)
               vertices[vert[k]](j) = sf*vertices[vert[k]](j) +
                                      (1-sf)*cg[bea*spaceDim+j]/nbea[bea];
            vn[vert[k]] = 0;
         }
   }

   delete [] cg;
   delete [] nbea;
   delete [] vn;
}

void Mesh::Transform(void (*f)(const Vector&, Vector&))
{
   // TODO: support for different new spaceDim.
   if (Nodes == NULL)
   {
      Vector vold(spaceDim), vnew(NULL, spaceDim);
      for (int i = 0; i < vertices.Size(); i++)
      {
         for (int j = 0; j < spaceDim; j++)
         {
            vold(j) = vertices[i](j);
         }
         vnew.SetData(vertices[i]());
         (*f)(vold, vnew);
      }
   }
   else
   {
      GridFunction xnew(Nodes->FESpace());
      VectorFunctionCoefficient f_pert(spaceDim, f);
      xnew.ProjectCoefficient(f_pert);
      *Nodes = xnew;
   }
}

void Mesh::Transform(VectorCoefficient &deformation)
{
   MFEM_VERIFY(spaceDim == deformation.GetVDim(),
               "incompatible vector dimensions");
   if (Nodes == NULL)
   {
      LinearFECollection fec;
      FiniteElementSpace fes(this, &fec, spaceDim, Ordering::byVDIM);
      GridFunction xnew(&fes);
      xnew.ProjectCoefficient(deformation);
      for (int i = 0; i < NumOfVertices; i++)
         for (int d = 0; d < spaceDim; d++)
         {
            vertices[i](d) = xnew(d + spaceDim*i);
         }
   }
   else
   {
      GridFunction xnew(Nodes->FESpace());
      xnew.ProjectCoefficient(deformation);
      *Nodes = xnew;
   }
}

void Mesh::RemoveUnusedVertices()
{
   if (NURBSext || ncmesh) { return; }

   Array<int> v2v(GetNV());
   v2v = -1;
   for (int i = 0; i < GetNE(); i++)
   {
      Element *el = GetElement(i);
      int nv = el->GetNVertices();
      int *v = el->GetVertices();
      for (int j = 0; j < nv; j++)
      {
         v2v[v[j]] = 0;
      }
   }
   for (int i = 0; i < GetNBE(); i++)
   {
      Element *el = GetBdrElement(i);
      int *v = el->GetVertices();
      int nv = el->GetNVertices();
      for (int j = 0; j < nv; j++)
      {
         v2v[v[j]] = 0;
      }
   }
   int num_vert = 0;
   for (int i = 0; i < v2v.Size(); i++)
   {
      if (v2v[i] == 0)
      {
         vertices[num_vert] = vertices[i];
         v2v[i] = num_vert++;
      }
   }

   if (num_vert == v2v.Size()) { return; }

   Vector nodes_by_element;
   Array<int> vdofs;
   if (Nodes)
   {
      int s = 0;
      for (int i = 0; i < GetNE(); i++)
      {
         Nodes->FESpace()->GetElementVDofs(i, vdofs);
         s += vdofs.Size();
      }
      nodes_by_element.SetSize(s);
      s = 0;
      for (int i = 0; i < GetNE(); i++)
      {
         Nodes->FESpace()->GetElementVDofs(i, vdofs);
         Nodes->GetSubVector(vdofs, &nodes_by_element(s));
         s += vdofs.Size();
      }
   }
   vertices.SetSize(num_vert);
   NumOfVertices = num_vert;
   for (int i = 0; i < GetNE(); i++)
   {
      Element *el = GetElement(i);
      int *v = el->GetVertices();
      int nv = el->GetNVertices();
      for (int j = 0; j < nv; j++)
      {
         v[j] = v2v[v[j]];
      }
   }
   for (int i = 0; i < GetNBE(); i++)
   {
      Element *el = GetBdrElement(i);
      int *v = el->GetVertices();
      int nv = el->GetNVertices();
      for (int j = 0; j < nv; j++)
      {
         v[j] = v2v[v[j]];
      }
   }
   DeleteTables();
   if (Dim > 1)
   {
      // generate el_to_edge, be_to_edge (2D), bel_to_edge (3D)
      el_to_edge = new Table;
      NumOfEdges = GetElementToEdgeTable(*el_to_edge, be_to_edge);
   }
   if (Dim > 2)
   {
      // generate el_to_face, be_to_face
      GetElementToFaceTable();
   }
   // Update faces and faces_info
   GenerateFaces();
   if (Nodes)
   {
      Nodes->FESpace()->Update();
      Nodes->Update();
      int s = 0;
      for (int i = 0; i < GetNE(); i++)
      {
         Nodes->FESpace()->GetElementVDofs(i, vdofs);
         Nodes->SetSubVector(vdofs, &nodes_by_element(s));
         s += vdofs.Size();
      }
   }
}

void Mesh::RemoveInternalBoundaries()
{
   if (NURBSext || ncmesh) { return; }

   int num_bdr_elem = 0;
   int new_bel_to_edge_nnz = 0;
   for (int i = 0; i < GetNBE(); i++)
   {
      if (FaceIsInterior(GetBdrElementEdgeIndex(i)))
      {
         FreeElement(boundary[i]);
      }
      else
      {
         num_bdr_elem++;
         if (Dim == 3)
         {
            new_bel_to_edge_nnz += bel_to_edge->RowSize(i);
         }
      }
   }

   if (num_bdr_elem == GetNBE()) { return; }

   Array<Element *> new_boundary(num_bdr_elem);
   Array<int> new_be_to_edge, new_be_to_face;
   Table *new_bel_to_edge = NULL;
   new_boundary.SetSize(0);
   if (Dim == 2)
   {
      new_be_to_edge.Reserve(num_bdr_elem);
   }
   else if (Dim == 3)
   {
      new_be_to_face.Reserve(num_bdr_elem);
      new_bel_to_edge = new Table;
      new_bel_to_edge->SetDims(num_bdr_elem, new_bel_to_edge_nnz);
   }
   for (int i = 0; i < GetNBE(); i++)
   {
      if (!FaceIsInterior(GetBdrElementEdgeIndex(i)))
      {
         new_boundary.Append(boundary[i]);
         if (Dim == 2)
         {
            new_be_to_edge.Append(be_to_edge[i]);
         }
         else if (Dim == 3)
         {
            int row = new_be_to_face.Size();
            new_be_to_face.Append(be_to_face[i]);
            int *e = bel_to_edge->GetRow(i);
            int ne = bel_to_edge->RowSize(i);
            int *new_e = new_bel_to_edge->GetRow(row);
            for (int j = 0; j < ne; j++)
            {
               new_e[j] = e[j];
            }
            new_bel_to_edge->GetI()[row+1] = new_bel_to_edge->GetI()[row] + ne;
         }
      }
   }

   NumOfBdrElements = new_boundary.Size();
   mfem::Swap(boundary, new_boundary);

   if (Dim == 2)
   {
      mfem::Swap(be_to_edge, new_be_to_edge);
   }
   else if (Dim == 3)
   {
      mfem::Swap(be_to_face, new_be_to_face);
      delete bel_to_edge;
      bel_to_edge = new_bel_to_edge;
   }

   Array<int> attribs(num_bdr_elem);
   for (int i = 0; i < attribs.Size(); i++)
   {
      attribs[i] = GetBdrAttribute(i);
   }
   attribs.Sort();
   attribs.Unique();
   bdr_attributes.DeleteAll();
   attribs.Copy(bdr_attributes);
}

void Mesh::FreeElement(Element *E)
{
#ifdef MFEM_USE_MEMALLOC
   if (E)
   {
      if (E->GetType() == Element::TETRAHEDRON)
      {
         TetMemory.Free((Tetrahedron*) E);
      }
      else
      {
         delete E;
      }
   }
#else
   delete E;
#endif
}

std::ostream &operator<<(std::ostream &out, const Mesh &mesh)
{
   mesh.Print(out);
   return out;
}

int Mesh::FindPoints(DenseMatrix &point_mat, Array<int>& elem_ids,
                     Array<IntegrationPoint>& ips, bool warn,
                     InverseElementTransformation *inv_trans)
{
   const int npts = point_mat.Width();
   if (!npts) { return 0; }
   MFEM_VERIFY(point_mat.Height() == spaceDim,"Invalid points matrix");
   elem_ids.SetSize(npts);
   ips.SetSize(npts);
   elem_ids = -1;
   if (!GetNE()) { return 0; }

   double *data = point_mat.GetData();
   InverseElementTransformation *inv_tr = inv_trans;
   inv_tr = inv_tr ? inv_tr : new InverseElementTransformation;

   // For each point in 'point_mat', find the element whose center is closest.
   Vector min_dist(npts);
   Array<int> e_idx(npts);
   min_dist = std::numeric_limits<double>::max();
   e_idx = -1;

   Vector pt(spaceDim);
   for (int i = 0; i < GetNE(); i++)
   {
      GetElementTransformation(i)->Transform(
         Geometries.GetCenter(GetElementBaseGeometry(i)), pt);
      for (int k = 0; k < npts; k++)
      {
         double dist = pt.DistanceTo(data+k*spaceDim);
         if (dist < min_dist(k))
         {
            min_dist(k) = dist;
            e_idx[k] = i;
         }
      }
   }

   // Checks if the points lie in the closest element
   int pts_found = 0;
   pt.NewDataAndSize(NULL, spaceDim);
   for (int k = 0; k < npts; k++)
   {
      pt.SetData(data+k*spaceDim);
      inv_tr->SetTransformation(*GetElementTransformation(e_idx[k]));
      int res = inv_tr->Transform(pt, ips[k]);
      if (res == InverseElementTransformation::Inside)
      {
         elem_ids[k] = e_idx[k];
         pts_found++;
      }
   }
   if (pts_found != npts)
   {
      Array<int> vertices;
      Table *vtoel = GetVertexToElementTable();
      for (int k = 0; k < npts; k++)
      {
         if (elem_ids[k] != -1) { continue; }
         // Try all vertex-neighbors of element e_idx[k]
         pt.SetData(data+k*spaceDim);
         GetElementVertices(e_idx[k], vertices);
         for (int v = 0; v < vertices.Size(); v++)
         {
            int vv = vertices[v];
            int ne = vtoel->RowSize(vv);
            const int* els = vtoel->GetRow(vv);
            for (int e = 0; e < ne; e++)
            {
               if (els[e] == e_idx[k]) { continue; }
               inv_tr->SetTransformation(*GetElementTransformation(els[e]));
               int res = inv_tr->Transform(pt, ips[k]);
               if (res == InverseElementTransformation::Inside)
               {
                  elem_ids[k] = els[e];
                  pts_found++;
                  goto next_point;
               }
            }
         }
         // Try neighbours for non-conforming meshes
         if (ncmesh)
         {
            Array<int> neigh;
            int le = ncmesh->leaf_elements[e_idx[k]];
            ncmesh->FindNeighbors(le,neigh);
            for (int e = 0; e < neigh.Size(); e++)
            {
               int nn = neigh[e];
               if (ncmesh->IsGhost(ncmesh->elements[nn])) { continue; }
               int el = ncmesh->elements[nn].index;
               inv_tr->SetTransformation(*GetElementTransformation(el));
               int res = inv_tr->Transform(pt, ips[k]);
               if (res == InverseElementTransformation::Inside)
               {
                  elem_ids[k] = el;
                  pts_found++;
                  goto next_point;
               }
            }
         }
      next_point: ;
      }
      delete vtoel;
   }
   if (inv_trans == NULL) { delete inv_tr; }

   if (warn && pts_found != npts)
   {
      MFEM_WARNING((npts-pts_found) << " points were not found");
   }
   return pts_found;
}


GeometricFactors::GeometricFactors(const Mesh *mesh, const IntegrationRule &ir,
                                   int flags)
{
   this->mesh = mesh;
   IntRule = &ir;
   computed_factors = flags;

   const GridFunction *nodes = mesh->GetNodes();
   const FiniteElementSpace *fespace = nodes->FESpace();
   const FiniteElement *fe = fespace->GetFE(0);
   const int vdim = fespace->GetVDim();
   const int NE   = fespace->GetNE();
   const int ND   = fe->GetDof();
   const int NQ   = ir.GetNPoints();

   Vector Enodes(vdim*ND*NE);
   // For now, we are not using tensor product evaluation
   const Operator *elem_restr = fespace->GetElementRestriction(
                                   ElementDofOrdering::NATIVE);
   elem_restr->Mult(*nodes, Enodes);

   unsigned eval_flags = 0;
   if (flags & GeometricFactors::COORDINATES)
   {
      X.SetSize(vdim*NQ*NE);
      eval_flags |= QuadratureInterpolator::VALUES;
   }
   if (flags & GeometricFactors::JACOBIANS)
   {
      J.SetSize(vdim*vdim*NQ*NE);
      eval_flags |= QuadratureInterpolator::DERIVATIVES;
   }
   if (flags & GeometricFactors::DETERMINANTS)
   {
      detJ.SetSize(NQ*NE);
      eval_flags |= QuadratureInterpolator::DETERMINANTS;
   }

   const QuadratureInterpolator *qi = fespace->GetQuadratureInterpolator(ir);
   // For now, we are not using tensor product evaluation (not implemented)
   qi->DisableTensorProducts();
   qi->Mult(Enodes, eval_flags, X, J, detJ);
}


NodeExtrudeCoefficient::NodeExtrudeCoefficient(const int dim, const int _n,
                                               const double _s)
   : VectorCoefficient(dim), n(_n), s(_s), tip(p, dim-1)
{
}

void NodeExtrudeCoefficient::Eval(Vector &V, ElementTransformation &T,
                                  const IntegrationPoint &ip)
{
   V.SetSize(vdim);
   T.Transform(ip, tip);
   V(0) = p[0];
   if (vdim == 2)
   {
      V(1) = s * ((ip.y + layer) / n);
   }
   else
   {
      V(1) = p[1];
      V(2) = s * ((ip.z + layer) / n);
   }
}


Mesh *Extrude1D(Mesh *mesh, const int ny, const double sy, const bool closed)
{
   if (mesh->Dimension() != 1)
   {
      mfem::err << "Extrude1D : Not a 1D mesh!" << endl;
      mfem_error();
   }

   int nvy = (closed) ? (ny) : (ny + 1);
   int nvt = mesh->GetNV() * nvy;

   Mesh *mesh2d;

   if (closed)
   {
      mesh2d = new Mesh(2, nvt, mesh->GetNE()*ny, mesh->GetNBE()*ny);
   }
   else
      mesh2d = new Mesh(2, nvt, mesh->GetNE()*ny,
                        mesh->GetNBE()*ny+2*mesh->GetNE());

   // vertices
   double vc[2];
   for (int i = 0; i < mesh->GetNV(); i++)
   {
      vc[0] = mesh->GetVertex(i)[0];
      for (int j = 0; j < nvy; j++)
      {
         vc[1] = sy * (double(j) / ny);
         mesh2d->AddVertex(vc);
      }
   }
   // elements
   Array<int> vert;
   for (int i = 0; i < mesh->GetNE(); i++)
   {
      const Element *elem = mesh->GetElement(i);
      elem->GetVertices(vert);
      const int attr = elem->GetAttribute();
      for (int j = 0; j < ny; j++)
      {
         int qv[4];
         qv[0] = vert[0] * nvy + j;
         qv[1] = vert[1] * nvy + j;
         qv[2] = vert[1] * nvy + (j + 1) % nvy;
         qv[3] = vert[0] * nvy + (j + 1) % nvy;

         mesh2d->AddQuad(qv, attr);
      }
   }
   // 2D boundary from the 1D boundary
   for (int i = 0; i < mesh->GetNBE(); i++)
   {
      const Element *elem = mesh->GetBdrElement(i);
      elem->GetVertices(vert);
      const int attr = elem->GetAttribute();
      for (int j = 0; j < ny; j++)
      {
         int sv[2];
         sv[0] = vert[0] * nvy + j;
         sv[1] = vert[0] * nvy + (j + 1) % nvy;

         if (attr%2)
         {
            Swap<int>(sv[0], sv[1]);
         }

         mesh2d->AddBdrSegment(sv, attr);
      }
   }

   if (!closed)
   {
      // 2D boundary from the 1D elements (bottom + top)
      int nba = (mesh->bdr_attributes.Size() > 0 ?
                 mesh->bdr_attributes.Max() : 0);
      for (int i = 0; i < mesh->GetNE(); i++)
      {
         const Element *elem = mesh->GetElement(i);
         elem->GetVertices(vert);
         const int attr = nba + elem->GetAttribute();
         int sv[2];
         sv[0] = vert[0] * nvy;
         sv[1] = vert[1] * nvy;

         mesh2d->AddBdrSegment(sv, attr);

         sv[0] = vert[1] * nvy + ny;
         sv[1] = vert[0] * nvy + ny;

         mesh2d->AddBdrSegment(sv, attr);
      }
   }

   mesh2d->FinalizeQuadMesh(1, 0, false);

   GridFunction *nodes = mesh->GetNodes();
   if (nodes)
   {
      // duplicate the fec of the 1D mesh so that it can be deleted safely
      // along with its nodes, fes and fec
      FiniteElementCollection *fec2d = NULL;
      FiniteElementSpace *fes2d;
      const char *name = nodes->FESpace()->FEColl()->Name();
      string cname = name;
      if (cname == "Linear")
      {
         fec2d = new LinearFECollection;
      }
      else if (cname == "Quadratic")
      {
         fec2d = new QuadraticFECollection;
      }
      else if (cname == "Cubic")
      {
         fec2d = new CubicFECollection;
      }
      else if (!strncmp(name, "H1_", 3))
      {
         fec2d = new H1_FECollection(atoi(name + 7), 2);
      }
      else if (!strncmp(name, "L2_T", 4))
      {
         fec2d = new L2_FECollection(atoi(name + 10), 2, atoi(name + 4));
      }
      else if (!strncmp(name, "L2_", 3))
      {
         fec2d = new L2_FECollection(atoi(name + 7), 2);
      }
      else
      {
         delete mesh2d;
         mfem::err << "Extrude1D : The mesh uses unknown FE collection : "
                   << cname << endl;
         mfem_error();
      }
      fes2d = new FiniteElementSpace(mesh2d, fec2d, 2);
      mesh2d->SetNodalFESpace(fes2d);
      GridFunction *nodes2d = mesh2d->GetNodes();
      nodes2d->MakeOwner(fec2d);

      NodeExtrudeCoefficient ecoeff(2, ny, sy);
      Vector lnodes;
      Array<int> vdofs2d;
      for (int i = 0; i < mesh->GetNE(); i++)
      {
         ElementTransformation &T = *mesh->GetElementTransformation(i);
         for (int j = ny-1; j >= 0; j--)
         {
            fes2d->GetElementVDofs(i*ny+j, vdofs2d);
            lnodes.SetSize(vdofs2d.Size());
            ecoeff.SetLayer(j);
            fes2d->GetFE(i*ny+j)->Project(ecoeff, T, lnodes);
            nodes2d->SetSubVector(vdofs2d, lnodes);
         }
      }
   }
   return mesh2d;
}

Mesh *Extrude2D(Mesh *mesh, const int nz, const double sz)
{
   if (mesh->Dimension() != 2)
   {
      mfem::err << "Extrude2D : Not a 2D mesh!" << endl;
      mfem_error();
   }

   int nvz = nz + 1;
   int nvt = mesh->GetNV() * nvz;

   Mesh *mesh3d = new Mesh(3, nvt, mesh->GetNE()*nz,
                           mesh->GetNBE()*nz+2*mesh->GetNE());

   bool wdgMesh = false;
   bool hexMesh = false;

   // vertices
   double vc[3];
   for (int i = 0; i < mesh->GetNV(); i++)
   {
      vc[0] = mesh->GetVertex(i)[0];
      vc[1] = mesh->GetVertex(i)[1];
      for (int j = 0; j < nvz; j++)
      {
         vc[2] = sz * (double(j) / nz);
         mesh3d->AddVertex(vc);
      }
   }
   // elements
   Array<int> vert;
   for (int i = 0; i < mesh->GetNE(); i++)
   {
      const Element *elem = mesh->GetElement(i);
      elem->GetVertices(vert);
      const int attr = elem->GetAttribute();
      Geometry::Type geom = elem->GetGeometryType();
      switch (geom)
      {
         case Geometry::TRIANGLE:
            wdgMesh = true;
            for (int j = 0; j < nz; j++)
            {
               int pv[6];
               pv[0] = vert[0] * nvz + j;
               pv[1] = vert[1] * nvz + j;
               pv[2] = vert[2] * nvz + j;
               pv[3] = vert[0] * nvz + (j + 1) % nvz;
               pv[4] = vert[1] * nvz + (j + 1) % nvz;
               pv[5] = vert[2] * nvz + (j + 1) % nvz;

               mesh3d->AddWedge(pv, attr);
            }
            break;
         case Geometry::SQUARE:
            hexMesh = true;
            for (int j = 0; j < nz; j++)
            {
               int hv[8];
               hv[0] = vert[0] * nvz + j;
               hv[1] = vert[1] * nvz + j;
               hv[2] = vert[2] * nvz + j;
               hv[3] = vert[3] * nvz + j;
               hv[4] = vert[0] * nvz + (j + 1) % nvz;
               hv[5] = vert[1] * nvz + (j + 1) % nvz;
               hv[6] = vert[2] * nvz + (j + 1) % nvz;
               hv[7] = vert[3] * nvz + (j + 1) % nvz;

               mesh3d->AddHex(hv, attr);
            }
            break;
         default:
            mfem::err << "Extrude2D : Invalid 2D element type \'"
                      << geom << "\'" << endl;
            mfem_error();
            break;
      }
   }
   // 3D boundary from the 2D boundary
   for (int i = 0; i < mesh->GetNBE(); i++)
   {
      const Element *elem = mesh->GetBdrElement(i);
      elem->GetVertices(vert);
      const int attr = elem->GetAttribute();
      for (int j = 0; j < nz; j++)
      {
         int qv[4];
         qv[0] = vert[0] * nvz + j;
         qv[1] = vert[1] * nvz + j;
         qv[2] = vert[1] * nvz + (j + 1) % nvz;
         qv[3] = vert[0] * nvz + (j + 1) % nvz;

         mesh3d->AddBdrQuad(qv, attr);
      }
   }

   // 3D boundary from the 2D elements (bottom + top)
   int nba = (mesh->bdr_attributes.Size() > 0 ?
              mesh->bdr_attributes.Max() : 0);
   for (int i = 0; i < mesh->GetNE(); i++)
   {
      const Element *elem = mesh->GetElement(i);
      elem->GetVertices(vert);
      const int attr = nba + elem->GetAttribute();
      Geometry::Type geom = elem->GetGeometryType();
      switch (geom)
      {
         case Geometry::TRIANGLE:
         {
            int tv[3];
            tv[0] = vert[0] * nvz;
            tv[1] = vert[2] * nvz;
            tv[2] = vert[1] * nvz;

            mesh3d->AddBdrTriangle(tv, attr);

            tv[0] = vert[0] * nvz + nz;
            tv[1] = vert[1] * nvz + nz;
            tv[2] = vert[2] * nvz + nz;

            mesh3d->AddBdrTriangle(tv, attr);
         }
         break;
         case Geometry::SQUARE:
         {
            int qv[4];
            qv[0] = vert[0] * nvz;
            qv[1] = vert[3] * nvz;
            qv[2] = vert[2] * nvz;
            qv[3] = vert[1] * nvz;

            mesh3d->AddBdrQuad(qv, attr);

            qv[0] = vert[0] * nvz + nz;
            qv[1] = vert[1] * nvz + nz;
            qv[2] = vert[2] * nvz + nz;
            qv[3] = vert[3] * nvz + nz;

            mesh3d->AddBdrQuad(qv, attr);
         }
         break;
         default:
            mfem::err << "Extrude2D : Invalid 2D element type \'"
                      << geom << "\'" << endl;
            mfem_error();
            break;
      }
   }

   if ( hexMesh && wdgMesh )
   {
      mesh3d->FinalizeMesh(0, false);
   }
   else if ( hexMesh )
   {
      mesh3d->FinalizeHexMesh(1, 0, false);
   }
   else if ( wdgMesh )
   {
      mesh3d->FinalizeWedgeMesh(1, 0, false);
   }

   GridFunction *nodes = mesh->GetNodes();
   if (nodes)
   {
      // duplicate the fec of the 2D mesh so that it can be deleted safely
      // along with its nodes, fes and fec
      FiniteElementCollection *fec3d = NULL;
      FiniteElementSpace *fes3d;
      const char *name = nodes->FESpace()->FEColl()->Name();
      string cname = name;
      if (cname == "Linear")
      {
         fec3d = new LinearFECollection;
      }
      else if (cname == "Quadratic")
      {
         fec3d = new QuadraticFECollection;
      }
      else if (cname == "Cubic")
      {
         fec3d = new CubicFECollection;
      }
      else if (!strncmp(name, "H1_", 3))
      {
         fec3d = new H1_FECollection(atoi(name + 7), 3);
      }
      else if (!strncmp(name, "L2_T", 4))
      {
         fec3d = new L2_FECollection(atoi(name + 10), 3, atoi(name + 4));
      }
      else if (!strncmp(name, "L2_", 3))
      {
         fec3d = new L2_FECollection(atoi(name + 7), 3);
      }
      else
      {
         delete mesh3d;
         mfem::err << "Extrude3D : The mesh uses unknown FE collection : "
                   << cname << endl;
         mfem_error();
      }
      fes3d = new FiniteElementSpace(mesh3d, fec3d, 3);
      mesh3d->SetNodalFESpace(fes3d);
      GridFunction *nodes3d = mesh3d->GetNodes();
      nodes3d->MakeOwner(fec3d);

      NodeExtrudeCoefficient ecoeff(3, nz, sz);
      Vector lnodes;
      Array<int> vdofs3d;
      for (int i = 0; i < mesh->GetNE(); i++)
      {
         ElementTransformation &T = *mesh->GetElementTransformation(i);
         for (int j = nz-1; j >= 0; j--)
         {
            fes3d->GetElementVDofs(i*nz+j, vdofs3d);
            lnodes.SetSize(vdofs3d.Size());
            ecoeff.SetLayer(j);
            fes3d->GetFE(i*nz+j)->Project(ecoeff, T, lnodes);
            nodes3d->SetSubVector(vdofs3d, lnodes);
         }
      }
   }
   return mesh3d;
}

}<|MERGE_RESOLUTION|>--- conflicted
+++ resolved
@@ -1013,8 +1013,6 @@
    return tr;
 }
 
-<<<<<<< HEAD
-
 // ADDED //
 bool Mesh::GetBdrFaceTransformations(int BdrElemNo,
                                      FaceElementTransformations &tr,
@@ -1051,11 +1049,7 @@
 }
 // ADDED //
 
-
-void Mesh::GetFaceElements(int Face, int *Elem1, int *Elem2)
-=======
 void Mesh::GetFaceElements(int Face, int *Elem1, int *Elem2) const
->>>>>>> f8a3a379
 {
    *Elem1 = faces_info[Face].Elem1No;
    *Elem2 = faces_info[Face].Elem2No;
