// Copyright (c) 2010, Lawrence Livermore National Security, LLC. Produced at
// the Lawrence Livermore National Laboratory. LLNL-CODE-443211. All Rights
// reserved. See file COPYRIGHT for details.
//
// This file is part of the MFEM library. For more information and source code
// availability see http://mfem.org.
//
// MFEM is free software; you can redistribute it and/or modify it under the
// terms of the GNU Lesser General Public License (as published by the Free
// Software Foundation) version 2.1 dated February 1999.

#include "../config/config.hpp"

#ifdef MFEM_USE_MPI

#include "mesh_headers.hpp"
#include "../fem/fem.hpp"
#include "../general/sets.hpp"
#include "../general/sort_pairs.hpp"
#include "../general/text.hpp"
#include "../general/globals.hpp"

#include <iostream>
#include <fstream>

using namespace std;

namespace mfem
{

ParMesh::ParMesh(const ParMesh &pmesh, bool copy_nodes)
   : Mesh(pmesh, false),
     group_svert(pmesh.group_svert),
     group_sedge(pmesh.group_sedge),
     group_stria(pmesh.group_stria),
     group_squad(pmesh.group_squad),
     gtopo(pmesh.gtopo)
{
   MyComm = pmesh.MyComm;
   NRanks = pmesh.NRanks;
   MyRank = pmesh.MyRank;

   // Duplicate the shared_edges
   shared_edges.SetSize(pmesh.shared_edges.Size());
   for (int i = 0; i < shared_edges.Size(); i++)
   {
      shared_edges[i] = pmesh.shared_edges[i]->Duplicate(this);
   }

   shared_trias = pmesh.shared_trias;
   shared_quads = pmesh.shared_quads;

   // Copy the shared-to-local index Arrays
   pmesh.svert_lvert.Copy(svert_lvert);
   pmesh.sedge_ledge.Copy(sedge_ledge);
   sface_lface = pmesh.sface_lface;

   // Do not copy face-neighbor data (can be generated if needed)
   have_face_nbr_data = false;

   // If pmesh has a ParNURBSExtension, it was copied by the Mesh copy ctor, so
   // there is no need to do anything here.

   // Copy ParNCMesh, if present
   if (pmesh.pncmesh)
   {
      pncmesh = new ParNCMesh(*pmesh.pncmesh);
      pncmesh->OnMeshUpdated(this);
   }
   else
   {
      pncmesh = NULL;
   }
   ncmesh = pncmesh;

   // Copy the Nodes as a ParGridFunction, including the FiniteElementCollection
   // and the FiniteElementSpace (as a ParFiniteElementSpace)
   if (pmesh.Nodes && copy_nodes)
   {
      FiniteElementSpace *fes = pmesh.Nodes->FESpace();
      const FiniteElementCollection *fec = fes->FEColl();
      FiniteElementCollection *fec_copy =
         FiniteElementCollection::New(fec->Name());
      ParFiniteElementSpace *pfes_copy =
         new ParFiniteElementSpace(*fes, *this, fec_copy);
      Nodes = new ParGridFunction(pfes_copy);
      Nodes->MakeOwner(fec_copy);
      *Nodes = *pmesh.Nodes;
      own_nodes = 1;
   }
}

ParMesh::ParMesh(MPI_Comm comm, Mesh &mesh, int *partitioning_,
                 int part_method)
   : gtopo(comm)
{
   int *partitioning = NULL;
   Array<bool> activeBdrElem;

   MyComm = comm;
   MPI_Comm_size(MyComm, &NRanks);
   MPI_Comm_rank(MyComm, &MyRank);

   if (mesh.Nonconforming())
   {
      if (partitioning_)
      {
         partitioning = partitioning_;
      }
      ncmesh = pncmesh = new ParNCMesh(comm, *mesh.ncmesh, partitioning);
      if (!partitioning)
      {
         partitioning = new int[mesh.GetNE()];
         for (int i = 0; i < mesh.GetNE(); i++)
         {
            partitioning[i] = pncmesh->InitialPartition(i);
         }
      }

      pncmesh->Prune();

      Mesh::InitFromNCMesh(*pncmesh);
      pncmesh->OnMeshUpdated(this);

      pncmesh->GetConformingSharedStructures(*this);

      // SetMeshGen(); // called by Mesh::InitFromNCMesh(...) above
      meshgen = mesh.meshgen; // copy the global 'meshgen'

      mesh.attributes.Copy(attributes);
      mesh.bdr_attributes.Copy(bdr_attributes);

      GenerateNCFaceInfo();
   }
   else // mesh.Conforming()
   {
      Dim = mesh.Dim;
      spaceDim = mesh.spaceDim;

      ncmesh = pncmesh = NULL;

      if (partitioning_)
      {
         partitioning = partitioning_;
      }
      else
      {
         partitioning = mesh.GeneratePartitioning(NRanks, part_method);
      }

      // re-enumerate the partitions to better map to actual processor
      // interconnect topology !?

      Array<int> vert_global_local;
      NumOfVertices = BuildLocalVertices(mesh, partitioning, vert_global_local);
      NumOfElements = BuildLocalElements(mesh, partitioning, vert_global_local);

      Table *edge_element = NULL;
      NumOfBdrElements = BuildLocalBoundary(mesh, partitioning,
                                            vert_global_local,
                                            activeBdrElem, edge_element);

      SetMeshGen();
      meshgen = mesh.meshgen; // copy the global 'meshgen'

      mesh.attributes.Copy(attributes);
      mesh.bdr_attributes.Copy(bdr_attributes);

      NumOfEdges = NumOfFaces = 0;

      if (Dim > 1)
      {
         el_to_edge = new Table;
         NumOfEdges = Mesh::GetElementToEdgeTable(*el_to_edge, be_to_edge);
      }

      STable3D *faces_tbl = NULL;
      if (Dim == 3)
      {
         faces_tbl = GetElementToFaceTable(1);
      }

      GenerateFaces();

      ListOfIntegerSets  groups;
      {
         // the first group is the local one
         IntegerSet group;
         group.Recreate(1, &MyRank);
         groups.Insert(group);
      }

      MFEM_ASSERT(mesh.GetNFaces() == 0 || Dim >= 3, "");

      Array<int> face_group(mesh.GetNFaces());
      Table *vert_element = mesh.GetVertexToElementTable(); // we must delete this

      FindSharedFaces(mesh, partitioning, face_group, groups);
      int nsedges = FindSharedEdges(mesh, partitioning, edge_element, groups);
      int nsvert = FindSharedVertices(partitioning, vert_element, groups);

      // build the group communication topology
      gtopo.Create(groups, 822);

      // fill out group_sface, group_sedge, group_svert
      int ngroups = groups.Size()-1, nstris, nsquads;
      BuildFaceGroup(ngroups, mesh, face_group, nstris, nsquads);
      BuildEdgeGroup(ngroups, *edge_element);
      BuildVertexGroup(ngroups, *vert_element);

      // build shared_faces and sface_lface mapping
      BuildSharedFaceElems(nstris, nsquads, mesh, partitioning, faces_tbl,
                           face_group, vert_global_local);
      delete faces_tbl;

      // build shared_edges and sedge_ledge mapping
      BuildSharedEdgeElems(nsedges, mesh, vert_global_local, edge_element);
      delete edge_element;

      // build svert_lvert mapping
      BuildSharedVertMapping(nsvert, vert_element, vert_global_local);
      delete vert_element;

      SetMeshGen();
      meshgen = mesh.meshgen; // copy the global 'meshgen'
   }

   if (mesh.NURBSext)
   {
      MFEM_ASSERT(mesh.GetNodes() &&
                  mesh.GetNodes()->FESpace()->GetNURBSext() == mesh.NURBSext,
                  "invalid NURBS mesh");
      NURBSext = new ParNURBSExtension(comm, mesh.NURBSext, partitioning,
                                       activeBdrElem);
   }

   if (mesh.GetNodes()) // curved mesh
   {
      if (!NURBSext)
      {
         Nodes = new ParGridFunction(this, mesh.GetNodes());
      }
      else
      {
         const FiniteElementSpace *glob_fes = mesh.GetNodes()->FESpace();
         FiniteElementCollection *nfec =
            FiniteElementCollection::New(glob_fes->FEColl()->Name());
         ParFiniteElementSpace *pfes =
            new ParFiniteElementSpace(this, nfec, glob_fes->GetVDim(),
                                      glob_fes->GetOrdering());
         Nodes = new ParGridFunction(pfes);
         Nodes->MakeOwner(nfec); // Nodes will own nfec and pfes
      }
      own_nodes = 1;

      Array<int> gvdofs, lvdofs;
      Vector lnodes;
      int element_counter = 0;
      for (int i = 0; i < mesh.GetNE(); i++)
      {
         if (partitioning[i] == MyRank)
         {
            Nodes->FESpace()->GetElementVDofs(element_counter, lvdofs);
            mesh.GetNodes()->FESpace()->GetElementVDofs(i, gvdofs);
            mesh.GetNodes()->GetSubVector(gvdofs, lnodes);
            Nodes->SetSubVector(lvdofs, lnodes);
            element_counter++;
         }
      }
   }

   if (partitioning != partitioning_)
   {
      delete [] partitioning;
   }

   have_face_nbr_data = false;
}


int ParMesh::BuildLocalVertices(const mfem::Mesh &mesh,
                                const int* partitioning,
                                Array<int> &vert_global_local)
{
   vert_global_local.SetSize(mesh.GetNV());
   vert_global_local = -1;

   int vert_counter = 0;
   for (int i = 0; i < mesh.GetNE(); i++)
   {
      if (partitioning[i] == MyRank)
      {
         Array<int> vert;
         mesh.GetElementVertices(i, vert);
         for (int j = 0; j < vert.Size(); j++)
         {
            if (vert_global_local[vert[j]] < 0)
            {
               vert_global_local[vert[j]] = vert_counter++;
            }
         }
      }
   }

   // re-enumerate the local vertices to preserve the global ordering
   vert_counter = 0;
   for (int i = 0; i < vert_global_local.Size(); i++)
   {
      if (vert_global_local[i] >= 0)
      {
         vert_global_local[i] = vert_counter++;
      }
   }

   vertices.SetSize(vert_counter);

   for (int i = 0; i < vert_global_local.Size(); i++)
   {
      if (vert_global_local[i] >= 0)
      {
         vertices[vert_global_local[i]].SetCoords(mesh.SpaceDimension(),
                                                  mesh.GetVertex(i));
      }
   }

   return vert_counter;
}

int ParMesh::BuildLocalElements(const Mesh& mesh, const int* partitioning,
                                const Array<int>& vert_global_local)
{
   int nelems = 0;
   for (int i = 0; i < mesh.GetNE(); i++)
   {
      if (partitioning[i] == MyRank) { nelems++; }
   }

   elements.SetSize(nelems);

   // Determine elements, enumerating the local elements to preserve the global
   // order. This is used, e.g. by the ParGridFunction ctor that takes a global
   // GridFunction as input parameter.
   int element_counter = 0;
   for (int i = 0; i < mesh.GetNE(); i++)
   {
      if (partitioning[i] == MyRank)
      {
         elements[element_counter] = mesh.GetElement(i)->Duplicate(this);
         int *v = elements[element_counter]->GetVertices();
         int nv = elements[element_counter]->GetNVertices();
         for (int j = 0; j < nv; j++)
         {
            v[j] = vert_global_local[v[j]];
         }
         element_counter++;
      }
   }

   return element_counter;
}

int ParMesh::BuildLocalBoundary(const Mesh& mesh, const int* partitioning,
                                const Array<int>& vert_global_local,
                                Array<bool>& activeBdrElem,
                                Table*& edge_element)
{
   int nbdry = 0;

   if (mesh.NURBSext)
   {
      activeBdrElem.SetSize(mesh.GetNBE());
      activeBdrElem = false;
   }
   // build boundary elements
   if (Dim == 3)
   {
      for (int i = 0; i < mesh.GetNBE(); i++)
      {
         int face, o, el1, el2;
         mesh.GetBdrElementFace(i, &face, &o);
         mesh.GetFaceElements(face, &el1, &el2);
         if (partitioning[(o % 2 == 0 || el2 < 0) ? el1 : el2] == MyRank)
         {
            nbdry++;
            if (mesh.NURBSext)
            {
               activeBdrElem[i] = true;
            }
         }
      }

      int bdrelem_counter = 0;
      boundary.SetSize(nbdry);
      for (int i = 0; i < mesh.GetNBE(); i++)
      {
         int face, o, el1, el2;
         mesh.GetBdrElementFace(i, &face, &o);
         mesh.GetFaceElements(face, &el1, &el2);
         if (partitioning[(o % 2 == 0 || el2 < 0) ? el1 : el2] == MyRank)
         {
            boundary[bdrelem_counter] = mesh.GetBdrElement(i)->Duplicate(this);
            int *v = boundary[bdrelem_counter]->GetVertices();
            int nv = boundary[bdrelem_counter]->GetNVertices();
            for (int j = 0; j < nv; j++)
            {
               v[j] = vert_global_local[v[j]];
            }
            bdrelem_counter++;
         }
      }
   }
   else if (Dim == 2)
   {
      edge_element = new Table;
      Transpose(mesh.ElementToEdgeTable(), *edge_element, mesh.GetNEdges());

      for (int i = 0; i < mesh.GetNBE(); i++)
      {
         int edge = mesh.GetBdrElementEdgeIndex(i);
         int el1 = edge_element->GetRow(edge)[0];
         if (partitioning[el1] == MyRank)
         {
            nbdry++;
            if (mesh.NURBSext)
            {
               activeBdrElem[i] = true;
            }
         }
      }

      int bdrelem_counter = 0;
      boundary.SetSize(nbdry);
      for (int i = 0; i < mesh.GetNBE(); i++)
      {
         int edge = mesh.GetBdrElementEdgeIndex(i);
         int el1 = edge_element->GetRow(edge)[0];
         if (partitioning[el1] == MyRank)
         {
            boundary[bdrelem_counter] = mesh.GetBdrElement(i)->Duplicate(this);
            int *v = boundary[bdrelem_counter]->GetVertices();
            int nv = boundary[bdrelem_counter]->GetNVertices();
            for (int j = 0; j < nv; j++)
            {
               v[j] = vert_global_local[v[j]];
            }
            bdrelem_counter++;
         }
      }
   }
   else if (Dim == 1)
   {
      for (int i = 0; i < mesh.GetNBE(); i++)
      {
         int vert = mesh.boundary[i]->GetVertices()[0];
         int el1, el2;
         mesh.GetFaceElements(vert, &el1, &el2);
         if (partitioning[el1] == MyRank)
         {
            nbdry++;
         }
      }

      int bdrelem_counter = 0;
      boundary.SetSize(nbdry);
      for (int i = 0; i < mesh.GetNBE(); i++)
      {
         int vert = mesh.boundary[i]->GetVertices()[0];
         int el1, el2;
         mesh.GetFaceElements(vert, &el1, &el2);
         if (partitioning[el1] == MyRank)
         {
            boundary[bdrelem_counter] = mesh.GetBdrElement(i)->Duplicate(this);
            int *v = boundary[bdrelem_counter]->GetVertices();
            v[0] = vert_global_local[v[0]];
            bdrelem_counter++;
         }
      }
   }

   return nbdry;
}

void ParMesh::FindSharedFaces(const Mesh &mesh, const int *partitioning,
                              Array<int> &face_group,
                              ListOfIntegerSets &groups)
{
   IntegerSet group;

   // determine shared faces
   face_group.SetSize(mesh.GetNFaces());
   for (int i = 0; i < face_group.Size(); i++)
   {
      int el[2];
      face_group[i] = -1;
      mesh.GetFaceElements(i, &el[0], &el[1]);
      if (el[1] >= 0)
      {
         el[0] = partitioning[el[0]];
         el[1] = partitioning[el[1]];
         if ((el[0] == MyRank && el[1] != MyRank) ||
             (el[0] != MyRank && el[1] == MyRank))
         {
            group.Recreate(2, el);
            face_group[i] = groups.Insert(group) - 1;
         }
      }
   }
}

int ParMesh::FindSharedEdges(const Mesh &mesh, const int *partitioning,
                             Table*& edge_element,
                             ListOfIntegerSets& groups)
{
   IntegerSet group;

   // determine shared edges
   int sedge_counter = 0;
   if (!edge_element)
   {
      edge_element = new Table;
      if (Dim == 1)
      {
         edge_element->SetDims(0,0);
      }
      else
      {
         Transpose(mesh.ElementToEdgeTable(), *edge_element, mesh.GetNEdges());
      }
   }

   for (int i = 0; i < edge_element->Size(); i++)
   {
      int me = 0, others = 0;
      for (int j = edge_element->GetI()[i]; j < edge_element->GetI()[i+1]; j++)
      {
         int k = edge_element->GetJ()[j];
         int rank = partitioning[k];
         edge_element->GetJ()[j] = rank;
         if (rank == MyRank)
         {
            me = 1;
         }
         else
         {
            others = 1;
         }
      }

      if (me && others)
      {
         sedge_counter++;
         group.Recreate(edge_element->RowSize(i), edge_element->GetRow(i));
         edge_element->GetRow(i)[0] = groups.Insert(group) - 1;
      }
      else
      {
         edge_element->GetRow(i)[0] = -1;
      }
   }

   return sedge_counter;
}

int ParMesh::FindSharedVertices(const int *partitioning, Table *vert_element,
                                ListOfIntegerSets &groups)
{
   IntegerSet group;

   // determine shared vertices
   int svert_counter = 0;
   for (int i = 0; i < vert_element->Size(); i++)
   {
      int me = 0, others = 0;
      for (int j = vert_element->GetI()[i]; j < vert_element->GetI()[i+1]; j++)
      {
         vert_element->GetJ()[j] = partitioning[vert_element->GetJ()[j]];
         if (vert_element->GetJ()[j] == MyRank)
         {
            me = 1;
         }
         else
         {
            others = 1;
         }
      }

      if (me && others)
      {
         svert_counter++;
         group.Recreate(vert_element->RowSize(i), vert_element->GetRow(i));
         vert_element->GetI()[i] = groups.Insert(group) - 1;
      }
      else
      {
         vert_element->GetI()[i] = -1;
      }
   }
   return svert_counter;
}

void ParMesh::BuildFaceGroup(int ngroups, const Mesh &mesh,
                             const Array<int> &face_group,
                             int &nstria, int &nsquad)
{
   // build group_stria and group_squad
   group_stria.MakeI(ngroups);
   group_squad.MakeI(ngroups);

   for (int i = 0; i < face_group.Size(); i++)
   {
      if (face_group[i] >= 0)
      {
         if (mesh.GetFace(i)->GetType() == Element::TRIANGLE)
         {
            group_stria.AddAColumnInRow(face_group[i]);
         }
         else
         {
            group_squad.AddAColumnInRow(face_group[i]);
         }
      }
   }

   group_stria.MakeJ();
   group_squad.MakeJ();

   nstria = nsquad = 0;
   for (int i = 0; i < face_group.Size(); i++)
   {
      if (face_group[i] >= 0)
      {
         if (mesh.GetFace(i)->GetType() == Element::TRIANGLE)
         {
            group_stria.AddConnection(face_group[i], nstria++);
         }
         else
         {
            group_squad.AddConnection(face_group[i], nsquad++);
         }
      }
   }

   group_stria.ShiftUpI();
   group_squad.ShiftUpI();
}

void ParMesh::BuildEdgeGroup(int ngroups, const Table &edge_element)
{
   group_sedge.MakeI(ngroups);

   for (int i = 0; i < edge_element.Size(); i++)
   {
      if (edge_element.GetRow(i)[0] >= 0)
      {
         group_sedge.AddAColumnInRow(edge_element.GetRow(i)[0]);
      }
   }

   group_sedge.MakeJ();

   int sedge_counter = 0;
   for (int i = 0; i < edge_element.Size(); i++)
   {
      if (edge_element.GetRow(i)[0] >= 0)
      {
         group_sedge.AddConnection(edge_element.GetRow(i)[0], sedge_counter++);
      }
   }

   group_sedge.ShiftUpI();
}

void ParMesh::BuildVertexGroup(int ngroups, const Table &vert_element)
{
   group_svert.MakeI(ngroups);

   for (int i = 0; i < vert_element.Size(); i++)
   {
      if (vert_element.GetI()[i] >= 0)
      {
         group_svert.AddAColumnInRow(vert_element.GetI()[i]);
      }
   }

   group_svert.MakeJ();

   int svert_counter = 0;
   for (int i = 0; i < vert_element.Size(); i++)
   {
      if (vert_element.GetI()[i] >= 0)
      {
         group_svert.AddConnection(vert_element.GetI()[i], svert_counter++);
      }
   }

   group_svert.ShiftUpI();
}

void ParMesh::BuildSharedFaceElems(int ntri_faces, int nquad_faces,
                                   const Mesh& mesh, int *partitioning,
                                   const STable3D *faces_tbl,
                                   const Array<int> &face_group,
                                   const Array<int> &vert_global_local)
{
   shared_trias.SetSize(ntri_faces);
   shared_quads.SetSize(nquad_faces);
   sface_lface. SetSize(ntri_faces + nquad_faces);

   if (Dim < 3) { return; }

   int stria_counter = 0;
   int squad_counter = 0;
   for (int i = 0; i < face_group.Size(); i++)
   {
      if (face_group[i] < 0) { continue; }

      const Element *face = mesh.GetFace(i);
      const int *fv = face->GetVertices();
      switch (face->GetType())
      {
         case Element::TRIANGLE:
         {
            shared_trias[stria_counter].Set(fv);
            int *v = shared_trias[stria_counter].v;
            for (int j = 0; j < 3; j++)
            {
               v[j] = vert_global_local[v[j]];
            }
            const int lface = (*faces_tbl)(v[0], v[1], v[2]);
            sface_lface[stria_counter] = lface;
            if (meshgen == 1) // Tet-only mesh
            {
               Tetrahedron *tet = dynamic_cast<Tetrahedron *>
                                  (elements[faces_info[lface].Elem1No]);
               // mark the shared face for refinement by reorienting
               // it according to the refinement flag in the tetrahedron
               // to which this shared face belongs to.
               if (tet->GetRefinementFlag())
               {
                  tet->GetMarkedFace(faces_info[lface].Elem1Inf/64, v);
                  // flip the shared face in the processor that owns the
                  // second element (in 'mesh')
                  int gl_el1, gl_el2;
                  mesh.GetFaceElements(i, &gl_el1, &gl_el2);
                  if (MyRank == partitioning[gl_el2])
                  {
                     std::swap(v[0], v[1]);
                  }
               }
            }
            stria_counter++;
            break;
         }

         case Element::QUADRILATERAL:
         {
            shared_quads[squad_counter].Set(fv);
            int *v = shared_quads[squad_counter].v;
            for (int j = 0; j < 4; j++)
            {
               v[j] = vert_global_local[v[j]];
            }
            sface_lface[shared_trias.Size() + squad_counter] =
               (*faces_tbl)(v[0], v[1], v[2], v[3]);
            squad_counter++;
            break;
         }

         default:
            MFEM_ABORT("unknown face type: " << face->GetType());
            break;
      }
   }
}

void ParMesh::BuildSharedEdgeElems(int nedges, Mesh& mesh,
                                   const Array<int>& vert_global_local,
                                   const Table* edge_element)
{
   // The passed in mesh is still the global mesh.  "this" mesh is the
   // local partitioned mesh.

   shared_edges.SetSize(nedges);
   sedge_ledge. SetSize(nedges);

   {
      DSTable v_to_v(NumOfVertices);
      GetVertexToVertexTable(v_to_v);

      int sedge_counter = 0;
      for (int i = 0; i < edge_element->Size(); i++)
      {
         if (edge_element->GetRow(i)[0] >= 0)
         {
            Array<int> vert;
            mesh.GetEdgeVertices(i, vert);

            shared_edges[sedge_counter] =
               new Segment(vert_global_local[vert[0]],
                           vert_global_local[vert[1]], 1);

            sedge_ledge[sedge_counter] = v_to_v(vert_global_local[vert[0]],
                                                vert_global_local[vert[1]]);

            MFEM_VERIFY(sedge_ledge[sedge_counter] >= 0, "Error in v_to_v.");

            sedge_counter++;
         }
      }
   }
}

void ParMesh::BuildSharedVertMapping(int nvert,
                                     const mfem::Table *vert_element,
                                     const Array<int> &vert_global_local)
{
   // build svert_lvert
   svert_lvert.SetSize(nvert);

   int svert_counter = 0;
   for (int i = 0; i < vert_element->Size(); i++)
   {
      if (vert_element->GetI()[i] >= 0)
      {
         svert_lvert[svert_counter++] = vert_global_local[i];
      }
   }
}


// protected method, used by Nonconforming(De)Refinement and Rebalance
ParMesh::ParMesh(const ParNCMesh &pncmesh)
   : MyComm(pncmesh.MyComm)
   , NRanks(pncmesh.NRanks)
   , MyRank(pncmesh.MyRank)
   , gtopo(MyComm)
   , pncmesh(NULL)
{
   Mesh::InitFromNCMesh(pncmesh);
   ReduceMeshGen();
   have_face_nbr_data = false;
}

void ParMesh::ReduceMeshGen()
{
   int loc_meshgen = meshgen;
   MPI_Allreduce(&loc_meshgen, &meshgen, 1, MPI_INT, MPI_BOR, MyComm);
}

void ParMesh::FinalizeParTopo()
{
   // Determine sedge_ledge
   sedge_ledge.SetSize(shared_edges.Size());
   if (shared_edges.Size())
   {
      DSTable v_to_v(NumOfVertices);
      GetVertexToVertexTable(v_to_v);
      for (int se = 0; se < shared_edges.Size(); se++)
      {
         const int *v = shared_edges[se]->GetVertices();
         const int l_edge = v_to_v(v[0], v[1]);
         MFEM_ASSERT(l_edge >= 0, "invalid shared edge");
         sedge_ledge[se] = l_edge;
      }
   }

   // Determine sface_lface
   const int nst = shared_trias.Size();
   sface_lface.SetSize(nst + shared_quads.Size());
   if (sface_lface.Size())
   {
      STable3D *faces_tbl = GetFacesTable();
      for (int st = 0; st < nst; st++)
      {
         const int *v = shared_trias[st].v;
         sface_lface[st] = (*faces_tbl)(v[0], v[1], v[2]);
      }
      for (int sq = 0; sq < shared_quads.Size(); sq++)
      {
         const int *v = shared_quads[sq].v;
         sface_lface[nst+sq] = (*faces_tbl)(v[0], v[1], v[2], v[3]);
      }
      delete faces_tbl;
   }
}

ParMesh::ParMesh(MPI_Comm comm, istream &input, bool refine)
   : gtopo(comm)
{
   MyComm = comm;
   MPI_Comm_size(MyComm, &NRanks);
   MPI_Comm_rank(MyComm, &MyRank);

   have_face_nbr_data = false;
   pncmesh = NULL;

   string ident;

   // read the serial part of the mesh
   const int gen_edges = 1;

   // Tell Loader() to read up to 'mfem_serial_mesh_end' instead of
   // 'mfem_mesh_end', as we have additional parallel mesh data to load in from
   // the stream.
   Loader(input, gen_edges, "mfem_serial_mesh_end");

   ReduceMeshGen(); // determine the global 'meshgen'

   skip_comment_lines(input, '#');

   // read the group topology
   input >> ident;
   MFEM_VERIFY(ident == "communication_groups",
               "input stream is not a parallel MFEM mesh");
   gtopo.Load(input);

   skip_comment_lines(input, '#');

   // read and set the sizes of svert_lvert, group_svert
   {
      int num_sverts;
      input >> ident >> num_sverts; // total_shared_vertices
      svert_lvert.SetSize(num_sverts);
      group_svert.SetDims(GetNGroups()-1, num_sverts);
   }
   // read and set the sizes of sedge_ledge, group_sedge
   if (Dim >= 2)
   {
      skip_comment_lines(input, '#');
      int num_sedges;
      input >> ident >> num_sedges; // total_shared_edges
      sedge_ledge.SetSize(num_sedges);
      shared_edges.SetSize(num_sedges);
      group_sedge.SetDims(GetNGroups()-1, num_sedges);
   }
   else
   {
      group_sedge.SetSize(GetNGroups()-1, 0);   // create empty group_sedge
   }
   // read and set the sizes of sface_lface, group_{stria,squad}
   if (Dim >= 3)
   {
      skip_comment_lines(input, '#');
      int num_sface;
      input >> ident >> num_sface; // total_shared_faces
      sface_lface.SetSize(num_sface);
      group_stria.MakeI(GetNGroups()-1);
      group_squad.MakeI(GetNGroups()-1);
   }
   else
   {
      group_stria.SetSize(GetNGroups()-1, 0);   // create empty group_stria
      group_squad.SetSize(GetNGroups()-1, 0);   // create empty group_squad
   }

   // read, group by group, the contents of group_svert, svert_lvert,
   // group_sedge, shared_edges, group_{stria,squad}, shared_{trias,quads}
   int svert_counter = 0, sedge_counter = 0;
   for (int gr = 1; gr < GetNGroups(); gr++)
   {
      skip_comment_lines(input, '#');
#if 0
      // implementation prior to prism-dev merge
      int g;
      input >> ident >> g; // group
      if (g != gr)
      {
         mfem::err << "ParMesh::ParMesh : expecting group " << gr
                   << ", read group " << g << endl;
         mfem_error();
      }
#endif

      {
         int nv;
         input >> ident >> nv; // shared_vertices (in this group)
         nv += svert_counter;
         MFEM_VERIFY(nv <= group_svert.Size_of_connections(),
                     "incorrect number of total_shared_vertices");
         group_svert.GetI()[gr] = nv;
         for ( ; svert_counter < nv; svert_counter++)
         {
            group_svert.GetJ()[svert_counter] = svert_counter;
            input >> svert_lvert[svert_counter];
         }
      }
      if (Dim >= 2)
      {
         int ne, v[2];
         input >> ident >> ne; // shared_edges (in this group)
         ne += sedge_counter;
         MFEM_VERIFY(ne <= group_sedge.Size_of_connections(),
                     "incorrect number of total_shared_edges");
         group_sedge.GetI()[gr] = ne;
         for ( ; sedge_counter < ne; sedge_counter++)
         {
            group_sedge.GetJ()[sedge_counter] = sedge_counter;
            input >> v[0] >> v[1];
            shared_edges[sedge_counter] = new Segment(v[0], v[1], 1);
         }
      }
      if (Dim >= 3)
      {
         int nf, tstart = shared_trias.Size(), qstart = shared_quads.Size();
         input >> ident >> nf; // shared_faces (in this group)
         for (int i = 0; i < nf; i++)
         {
            int geom, *v;
            input >> geom;
            switch (geom)
            {
               case Geometry::TRIANGLE:
                  shared_trias.SetSize(shared_trias.Size()+1);
                  v = shared_trias.Last().v;
                  for (int i = 0; i < 3; i++) { input >> v[i]; }
                  break;
               case Geometry::SQUARE:
                  shared_quads.SetSize(shared_quads.Size()+1);
                  v = shared_quads.Last().v;
                  for (int i = 0; i < 4; i++) { input >> v[i]; }
                  break;
               default:
                  MFEM_ABORT("invalid shared face geometry: " << geom);
            }
         }
         group_stria.AddColumnsInRow(gr-1, shared_trias.Size()-tstart);
         group_squad.AddColumnsInRow(gr-1, shared_quads.Size()-qstart);
      }
   }
   if (Dim >= 3)
   {
      MFEM_VERIFY(shared_trias.Size() + shared_quads.Size()
                  == sface_lface.Size(),
                  "incorrect number of total_shared_faces");
      // Define the J arrays of group_stria and group_squad -- they just contain
      // consecutive numbers starting from 0 up to shared_trias.Size()-1 and
      // shared_quads.Size()-1, respectively.
      group_stria.MakeJ();
      for (int i = 0; i < shared_trias.Size(); i++)
      {
         group_stria.GetJ()[i] = i;
      }
      group_squad.MakeJ();
      for (int i = 0; i < shared_quads.Size(); i++)
      {
         group_squad.GetJ()[i] = i;
      }
   }

   const bool fix_orientation = false;
   Finalize(refine, fix_orientation);

   // If the mesh has Nodes, convert them from GridFunction to ParGridFunction?

   // note: attributes and bdr_attributes are local lists

   // TODO: AMR meshes, NURBS meshes?
}

ParMesh::ParMesh(ParMesh *orig_mesh, int ref_factor, int ref_type)
   : Mesh(orig_mesh, ref_factor, ref_type),
     MyComm(orig_mesh->GetComm()),
     NRanks(orig_mesh->GetNRanks()),
     MyRank(orig_mesh->GetMyRank()),
     gtopo(orig_mesh->gtopo),
     have_face_nbr_data(false),
     pncmesh(NULL)
{
   // Need to initialize:
   // - shared_edges, shared_{trias,quads}
   // - group_svert, group_sedge, group_{stria,squad}
   // - svert_lvert, sedge_ledge, sface_lface

   meshgen = orig_mesh->meshgen; // copy the global 'meshgen'

   H1_FECollection rfec(ref_factor, Dim, ref_type);
   ParFiniteElementSpace rfes(orig_mesh, &rfec);

   // count the number of entries in each row of group_s{vert,edge,face}
   group_svert.MakeI(GetNGroups()-1); // exclude the local group 0
   group_sedge.MakeI(GetNGroups()-1);
   group_stria.MakeI(GetNGroups()-1);
   group_squad.MakeI(GetNGroups()-1);
   for (int gr = 1; gr < GetNGroups(); gr++)
   {
      // orig vertex -> vertex
      group_svert.AddColumnsInRow(gr-1, orig_mesh->GroupNVertices(gr));
      // orig edge -> (ref_factor-1) vertices and (ref_factor) edges
      const int orig_ne = orig_mesh->GroupNEdges(gr);
      group_svert.AddColumnsInRow(gr-1, (ref_factor-1)*orig_ne);
      group_sedge.AddColumnsInRow(gr-1, ref_factor*orig_ne);
      // orig face -> (?) vertices, (?) edges, and (?) faces
      const int orig_nt = orig_mesh->GroupNTriangles(gr);
      if (orig_nt > 0)
      {
         const Geometry::Type geom = Geometry::TRIANGLE;
         const int nvert = Geometry::NumVerts[geom];
         RefinedGeometry &RG =
            *GlobGeometryRefiner.Refine(geom, ref_factor, ref_factor);

         // count internal vertices
         group_svert.AddColumnsInRow(gr-1, orig_nt*rfec.DofForGeometry(geom));
         // count internal edges
         group_sedge.AddColumnsInRow(gr-1, orig_nt*(RG.RefEdges.Size()/2-
                                                    RG.NumBdrEdges));
         // count refined faces
         group_stria.AddColumnsInRow(gr-1, orig_nt*(RG.RefGeoms.Size()/nvert));
      }
      const int orig_nq = orig_mesh->GroupNQuadrilaterals(gr);
      if (orig_nq > 0)
      {
         const Geometry::Type geom = Geometry::SQUARE;
         const int nvert = Geometry::NumVerts[geom];
         RefinedGeometry &RG =
            *GlobGeometryRefiner.Refine(geom, ref_factor, ref_factor);

         // count internal vertices
         group_svert.AddColumnsInRow(gr-1, orig_nq*rfec.DofForGeometry(geom));
         // count internal edges
         group_sedge.AddColumnsInRow(gr-1, orig_nq*(RG.RefEdges.Size()/2-
                                                    RG.NumBdrEdges));
         // count refined faces
         group_squad.AddColumnsInRow(gr-1, orig_nq*(RG.RefGeoms.Size()/nvert));
      }
   }

   group_svert.MakeJ();
   svert_lvert.Reserve(group_svert.Size_of_connections());

   group_sedge.MakeJ();
   shared_edges.Reserve(group_sedge.Size_of_connections());
   sedge_ledge.SetSize(group_sedge.Size_of_connections());

   group_stria.MakeJ();
   group_squad.MakeJ();
   shared_trias.Reserve(group_stria.Size_of_connections());
   shared_quads.Reserve(group_squad.Size_of_connections());
   sface_lface.SetSize(shared_trias.Size() + shared_quads.Size());

   Array<int> rdofs;
   for (int gr = 1; gr < GetNGroups(); gr++)
   {
      // add shared vertices from original shared vertices
      const int orig_n_verts = orig_mesh->GroupNVertices(gr);
      for (int j = 0; j < orig_n_verts; j++)
      {
         rfes.GetVertexDofs(orig_mesh->GroupVertex(gr, j), rdofs);
         group_svert.AddConnection(gr-1, svert_lvert.Append(rdofs[0])-1);
      }

      // add refined shared edges; add shared vertices from refined shared edges
      const int orig_n_edges = orig_mesh->GroupNEdges(gr);
      if (orig_n_edges > 0)
      {
         const Geometry::Type geom = Geometry::SEGMENT;
         const int nvert = Geometry::NumVerts[geom];
         RefinedGeometry &RG = *GlobGeometryRefiner.Refine(geom, ref_factor);
         const int *c2h_map = rfec.GetDofMap(geom);

         for (int e = 0; e < orig_n_edges; e++)
         {
            rfes.GetSharedEdgeDofs(gr, e, rdofs);
            MFEM_ASSERT(rdofs.Size() == RG.RefPts.Size(), "");
            // add the internal edge 'rdofs' as shared vertices
            for (int j = 2; j < rdofs.Size(); j++)
            {
               group_svert.AddConnection(gr-1, svert_lvert.Append(rdofs[j])-1);
            }
            for (int j = 0; j < RG.RefGeoms.Size(); j += nvert)
            {
               Element *elem = NewElement(geom);
               int *v = elem->GetVertices();
               for (int k = 0; k < nvert; k++)
               {
                  int cid = RG.RefGeoms[j+k]; // local Cartesian index
                  v[k] = rdofs[c2h_map[cid]];
               }
               group_sedge.AddConnection(gr-1, shared_edges.Append(elem)-1);
            }
         }
      }
      // add refined shared faces; add shared edges and shared vertices from
      // refined shared faces
      const int orig_nt = orig_mesh->GroupNTriangles(gr);
      if (orig_nt > 0)
      {
         const Geometry::Type geom = Geometry::TRIANGLE;
         const int nvert = Geometry::NumVerts[geom];
         RefinedGeometry &RG =
            *GlobGeometryRefiner.Refine(geom, ref_factor, ref_factor);
         const int num_int_verts = rfec.DofForGeometry(geom);
         const int *c2h_map = rfec.GetDofMap(geom);

         for (int f = 0; f < orig_nt; f++)
         {
            rfes.GetSharedTriangleDofs(gr, f, rdofs);
            MFEM_ASSERT(rdofs.Size() == RG.RefPts.Size(), "");
            // add the internal face 'rdofs' as shared vertices
            for (int j = rdofs.Size()-num_int_verts; j < rdofs.Size(); j++)
            {
               group_svert.AddConnection(gr-1, svert_lvert.Append(rdofs[j])-1);
            }
            // add the internal (for the shared face) edges as shared edges
            for (int j = 2*RG.NumBdrEdges; j < RG.RefEdges.Size(); j += 2)
            {
               Element *elem = NewElement(Geometry::SEGMENT);
               int *v = elem->GetVertices();
               for (int k = 0; k < 2; k++)
               {
                  v[k] = rdofs[c2h_map[RG.RefEdges[j+k]]];
               }
               group_sedge.AddConnection(gr-1, shared_edges.Append(elem)-1);
            }
            // add refined shared faces
            for (int j = 0; j < RG.RefGeoms.Size(); j += nvert)
            {
               shared_trias.SetSize(shared_trias.Size()+1);
               int *v = shared_trias.Last().v;
               for (int k = 0; k < nvert; k++)
               {
                  int cid = RG.RefGeoms[j+k]; // local Cartesian index
                  v[k] = rdofs[c2h_map[cid]];
               }
               group_stria.AddConnection(gr-1, shared_trias.Size()-1);
            }
         }
      }
      const int orig_nq = orig_mesh->GroupNQuadrilaterals(gr);
      if (orig_nq > 0)
      {
         const Geometry::Type geom = Geometry::SQUARE;
         const int nvert = Geometry::NumVerts[geom];
         RefinedGeometry &RG =
            *GlobGeometryRefiner.Refine(geom, ref_factor, ref_factor);
         const int num_int_verts = rfec.DofForGeometry(geom);
         const int *c2h_map = rfec.GetDofMap(geom);

         for (int f = 0; f < orig_nq; f++)
         {
            rfes.GetSharedQuadrilateralDofs(gr, f, rdofs);
            MFEM_ASSERT(rdofs.Size() == RG.RefPts.Size(), "");
            // add the internal face 'rdofs' as shared vertices
            for (int j = rdofs.Size()-num_int_verts; j < rdofs.Size(); j++)
            {
               group_svert.AddConnection(gr-1, svert_lvert.Append(rdofs[j])-1);
            }
            // add the internal (for the shared face) edges as shared edges
            for (int j = 2*RG.NumBdrEdges; j < RG.RefEdges.Size(); j += 2)
            {
               Element *elem = NewElement(Geometry::SEGMENT);
               int *v = elem->GetVertices();
               for (int k = 0; k < 2; k++)
               {
                  v[k] = rdofs[c2h_map[RG.RefEdges[j+k]]];
               }
               group_sedge.AddConnection(gr-1, shared_edges.Append(elem)-1);
            }
            // add refined shared faces
            for (int j = 0; j < RG.RefGeoms.Size(); j += nvert)
            {
               shared_quads.SetSize(shared_quads.Size()+1);
               int *v = shared_quads.Last().v;
               for (int k = 0; k < nvert; k++)
               {
                  int cid = RG.RefGeoms[j+k]; // local Cartesian index
                  v[k] = rdofs[c2h_map[cid]];
               }
               group_squad.AddConnection(gr-1, shared_quads.Size()-1);
            }
         }
      }
   }
   group_svert.ShiftUpI();
   group_sedge.ShiftUpI();
   group_stria.ShiftUpI();
   group_squad.ShiftUpI();

   FinalizeParTopo();
}

void ParMesh::Finalize(bool refine, bool fix_orientation)
{
   const int meshgen_save = meshgen; // Mesh::Finalize() may call SetMeshGen()

   Mesh::Finalize(refine, fix_orientation);

   meshgen = meshgen_save;
   // Note: if Mesh::Finalize() calls MarkTetMeshForRefinement() then the
   //       shared_trias have been rotated as necessary.

   // Setup secondary parallel mesh data: sedge_ledge, sface_lface
   FinalizeParTopo();
}

void ParMesh::GroupEdge(int group, int i, int &edge, int &o)
{
   int sedge = group_sedge.GetRow(group-1)[i];
   edge = sedge_ledge[sedge];
   int *v = shared_edges[sedge]->GetVertices();
   o = (v[0] < v[1]) ? (+1) : (-1);
}

void ParMesh::GroupTriangle(int group, int i, int &face, int &o)
{
   int stria = group_stria.GetRow(group-1)[i];
   face = sface_lface[stria];
   // face gives the base orientation
   MFEM_ASSERT(faces[face]->GetType() == Element::TRIANGLE,
               "Expecting a triangular face.");

   o = GetTriOrientation(faces[face]->GetVertices(), shared_trias[stria].v);
}

void ParMesh::GroupQuadrilateral(int group, int i, int &face, int &o)
{
   int squad = group_squad.GetRow(group-1)[i];
   face = sface_lface[shared_trias.Size()+squad];
   // face gives the base orientation
   MFEM_ASSERT(faces[face]->GetType() == Element::QUADRILATERAL,
               "Expecting a quadrilateral face.");

   o = GetQuadOrientation(faces[face]->GetVertices(), shared_quads[squad].v);
}

void ParMesh::MarkTetMeshForRefinement(DSTable &v_to_v)
{
   Array<int> order;
   GetEdgeOrdering(v_to_v, order); // local edge ordering

   // create a GroupCommunicator on the shared edges
   GroupCommunicator sedge_comm(gtopo);
   {
      // initialize sedge_comm
      Table &gr_sedge = sedge_comm.GroupLDofTable(); // differs from group_sedge
      gr_sedge.SetDims(GetNGroups(), shared_edges.Size());
      gr_sedge.GetI()[0] = 0;
      for (int gr = 1; gr <= GetNGroups(); gr++)
      {
         gr_sedge.GetI()[gr] = group_sedge.GetI()[gr-1];
      }
      for (int k = 0; k < shared_edges.Size(); k++)
      {
         gr_sedge.GetJ()[k] = group_sedge.GetJ()[k];
      }
      sedge_comm.Finalize();
   }

   Array<int> sedge_ord(shared_edges.Size());
   Array<Pair<int,int> > sedge_ord_map(shared_edges.Size());
   for (int k = 0; k < shared_edges.Size(); k++)
   {
      // sedge_ledge may be undefined -- use shared_edges and v_to_v instead
      const int sedge = group_sedge.GetJ()[k];
      const int *v = shared_edges[sedge]->GetVertices();
      sedge_ord[k] = order[v_to_v(v[0], v[1])];
   }

   sedge_comm.Bcast<int>(sedge_ord, 1);

   for (int k = 0, gr = 1; gr < GetNGroups(); gr++)
   {
      const int n = group_sedge.RowSize(gr-1);
      if (n == 0) { continue; }
      sedge_ord_map.SetSize(n);
      for (int j = 0; j < n; j++)
      {
         sedge_ord_map[j].one = sedge_ord[k+j];
         sedge_ord_map[j].two = j;
      }
      SortPairs<int, int>(sedge_ord_map, n);
      for (int j = 0; j < n; j++)
      {
         const int sedge_from = group_sedge.GetJ()[k+j];
         const int *v = shared_edges[sedge_from]->GetVertices();
         sedge_ord[k+j] = order[v_to_v(v[0], v[1])];
      }
      std::sort(&sedge_ord[k], &sedge_ord[k] + n);
      for (int j = 0; j < n; j++)
      {
         const int sedge_to = group_sedge.GetJ()[k+sedge_ord_map[j].two];
         const int *v = shared_edges[sedge_to]->GetVertices();
         order[v_to_v(v[0], v[1])] = sedge_ord[k+j];
      }
      k += n;
   }

#ifdef MFEM_DEBUG
   {
      Array<Pair<int, double> > ilen_len(order.Size());

      for (int i = 0; i < NumOfVertices; i++)
      {
         for (DSTable::RowIterator it(v_to_v, i); !it; ++it)
         {
            int j = it.Index();
            ilen_len[j].one = order[j];
            ilen_len[j].two = GetLength(i, it.Column());
         }
      }

      SortPairs<int, double>(ilen_len, order.Size());

      double d_max = 0.;
      for (int i = 1; i < order.Size(); i++)
      {
         d_max = std::max(d_max, ilen_len[i-1].two-ilen_len[i].two);
      }

#if 0
      // Debug message from every MPI rank.
      mfem::out << "proc. " << MyRank << '/' << NRanks << ": d_max = " << d_max
                << endl;
#else
      // Debug message just from rank 0.
      double glob_d_max;
      MPI_Reduce(&d_max, &glob_d_max, 1, MPI_DOUBLE, MPI_MAX, 0, MyComm);
      if (MyRank == 0)
      {
         mfem::out << "glob_d_max = " << glob_d_max << endl;
      }
#endif
   }
#endif

   // use 'order' to mark the tets, the boundary triangles, and the shared
   // triangle faces
   for (int i = 0; i < NumOfElements; i++)
   {
      if (elements[i]->GetType() == Element::TETRAHEDRON)
      {
         elements[i]->MarkEdge(v_to_v, order);
      }
   }

   for (int i = 0; i < NumOfBdrElements; i++)
   {
      if (boundary[i]->GetType() == Element::TRIANGLE)
      {
         boundary[i]->MarkEdge(v_to_v, order);
      }
   }

   for (int i = 0; i < shared_trias.Size(); i++)
   {
      Triangle::MarkEdge(shared_trias[i].v, v_to_v, order);
   }
}

// For a line segment with vertices v[0] and v[1], return a number with
// the following meaning:
// 0 - the edge was not refined
// 1 - the edge e was refined once by splitting v[0],v[1]
int ParMesh::GetEdgeSplittings(Element *edge, const DSTable &v_to_v,
                               int *middle)
{
   int m, *v = edge->GetVertices();

   if ((m = v_to_v(v[0], v[1])) != -1 && middle[m] != -1)
   {
      return 1;
   }
   else
   {
      return 0;
   }
}

void ParMesh::GetFaceSplittings(const int *fv, const HashTable<Hashed2> &v_to_v,
                                Array<unsigned> &codes)
{
   typedef Triple<int,int,int> face_t;
   Array<face_t> face_stack;

   unsigned code = 0;
   face_stack.Append(face_t(fv[0], fv[1], fv[2]));
   for (unsigned bit = 0; face_stack.Size() > 0; bit++)
   {
      if (bit == 8*sizeof(unsigned))
      {
         codes.Append(code);
         code = bit = 0;
      }

      const face_t &f = face_stack.Last();
      int mid = v_to_v.FindId(f.one, f.two);
      if (mid == -1)
      {
         // leave a 0 at bit 'bit'
         face_stack.DeleteLast();
      }
      else
      {
         code += (1 << bit); // set bit 'bit' to 1
         mid += NumOfVertices;
         face_stack.Append(face_t(f.three, f.one, mid));
         face_t &r = face_stack[face_stack.Size()-2];
         r = face_t(r.two, r.three, mid);
      }
   }
   codes.Append(code);
}

bool ParMesh::DecodeFaceSplittings(HashTable<Hashed2> &v_to_v, const int *v,
                                   const Array<unsigned> &codes, int &pos)
{
   typedef Triple<int,int,int> face_t;
   Array<face_t> face_stack;

   bool need_refinement = 0;
   face_stack.Append(face_t(v[0], v[1], v[2]));
   for (unsigned bit = 0, code = codes[pos++]; face_stack.Size() > 0; bit++)
   {
      if (bit == 8*sizeof(unsigned))
      {
         code = codes[pos++];
         bit = 0;
      }

      if ((code & (1 << bit)) == 0) { face_stack.DeleteLast(); continue; }

      const face_t &f = face_stack.Last();
      int mid = v_to_v.FindId(f.one, f.two);
      if (mid == -1)
      {
         mid = v_to_v.GetId(f.one, f.two);
         int ind[2] = { f.one, f.two };
         vertices.Append(Vertex());
         AverageVertices(ind, 2, vertices.Size()-1);
         need_refinement = 1;
      }
      mid += NumOfVertices;
      face_stack.Append(face_t(f.three, f.one, mid));
      face_t &r = face_stack[face_stack.Size()-2];
      r = face_t(r.two, r.three, mid);
   }
   return need_refinement;
}

void ParMesh::GenerateOffsets(int N, HYPRE_Int loc_sizes[],
                              Array<HYPRE_Int> *offsets[]) const
{
   if (HYPRE_AssumedPartitionCheck())
   {
      Array<HYPRE_Int> temp(N);
      MPI_Scan(loc_sizes, temp.GetData(), N, HYPRE_MPI_INT, MPI_SUM, MyComm);
      for (int i = 0; i < N; i++)
      {
         offsets[i]->SetSize(3);
         (*offsets[i])[0] = temp[i] - loc_sizes[i];
         (*offsets[i])[1] = temp[i];
      }
      MPI_Bcast(temp.GetData(), N, HYPRE_MPI_INT, NRanks-1, MyComm);
      for (int i = 0; i < N; i++)
      {
         (*offsets[i])[2] = temp[i];
         // check for overflow
         MFEM_VERIFY((*offsets[i])[0] >= 0 && (*offsets[i])[1] >= 0,
                     "overflow in offsets");
      }
   }
   else
   {
      Array<HYPRE_Int> temp(N*NRanks);
      MPI_Allgather(loc_sizes, N, HYPRE_MPI_INT, temp.GetData(), N,
                    HYPRE_MPI_INT, MyComm);
      for (int i = 0; i < N; i++)
      {
         Array<HYPRE_Int> &offs = *offsets[i];
         offs.SetSize(NRanks+1);
         offs[0] = 0;
         for (int j = 0; j < NRanks; j++)
         {
            offs[j+1] = offs[j] + temp[i+N*j];
         }
         // Check for overflow
         MFEM_VERIFY(offs[MyRank] >= 0 && offs[MyRank+1] >= 0,
                     "overflow in offsets");
      }
   }
}

void ParMesh::GetFaceNbrElementTransformation(
   int i, IsoparametricTransformation *ElTr)
{
   DenseMatrix &pointmat = ElTr->GetPointMat();
   Element *elem = face_nbr_elements[i];

   ElTr->Attribute = elem->GetAttribute();
   ElTr->ElementNo = NumOfElements + i;

   if (Nodes == NULL)
   {
      const int nv = elem->GetNVertices();
      const int *v = elem->GetVertices();

      pointmat.SetSize(spaceDim, nv);
      for (int k = 0; k < spaceDim; k++)
      {
         for (int j = 0; j < nv; j++)
         {
            pointmat(k, j) = face_nbr_vertices[v[j]](k);
         }
      }

      ElTr->SetFE(GetTransformationFEforElementType(elem->GetType()));
   }
   else
   {
      Array<int> vdofs;
      ParGridFunction *pNodes = dynamic_cast<ParGridFunction *>(Nodes);
      if (pNodes)
      {
         pNodes->ParFESpace()->GetFaceNbrElementVDofs(i, vdofs);
         int n = vdofs.Size()/spaceDim;
         pointmat.SetSize(spaceDim, n);
         for (int k = 0; k < spaceDim; k++)
         {
            for (int j = 0; j < n; j++)
            {
               pointmat(k,j) = (pNodes->FaceNbrData())(vdofs[n*k+j]);
            }
         }

         ElTr->SetFE(pNodes->ParFESpace()->GetFaceNbrFE(i));
      }
      else
      {
         MFEM_ABORT("Nodes are not ParGridFunction!");
      }
   }
   ElTr->FinalizeTransformation();
}

void ParMesh::DeleteFaceNbrData()
{
   if (!have_face_nbr_data)
   {
      return;
   }

   have_face_nbr_data = false;
   face_nbr_group.DeleteAll();
   face_nbr_elements_offset.DeleteAll();
   face_nbr_vertices_offset.DeleteAll();
   for (int i = 0; i < face_nbr_elements.Size(); i++)
   {
      FreeElement(face_nbr_elements[i]);
   }
   face_nbr_elements.DeleteAll();
   face_nbr_vertices.DeleteAll();
   send_face_nbr_elements.Clear();
   send_face_nbr_vertices.Clear();
}

void ParMesh::ExchangeFaceNbrData()
{
   if (have_face_nbr_data)
   {
      return;
   }

   if (Nonconforming())
   {
      // with ParNCMesh we can set up face neighbors without communication
      pncmesh->GetFaceNeighbors(*this);
      have_face_nbr_data = true;

      ExchangeFaceNbrNodes();
      return;
   }

   Table *gr_sface;
   int   *s2l_face;
   bool   del_tables = false;
   if (Dim == 1)
   {
      gr_sface = &group_svert;
      s2l_face = svert_lvert;
   }
   else if (Dim == 2)
   {
      gr_sface = &group_sedge;
      s2l_face = sedge_ledge;
   }
   else
   {
      s2l_face = sface_lface;
      if (shared_trias.Size() == sface_lface.Size())
      {
         // All shared faces are Triangular
         gr_sface = &group_stria;
      }
      else if (shared_quads.Size() == sface_lface.Size())
      {
         // All shared faced are Quadrilateral
         gr_sface = &group_squad;
      }
      else
      {
         // Shared faces contain a mixture of triangles and quads
         gr_sface = new Table;
         del_tables = true;

         // Merge the Tables group_stria and group_squad
         gr_sface->MakeI(group_stria.Size());
         for (int gr=0; gr<group_stria.Size(); gr++)
         {
            gr_sface->AddColumnsInRow(gr,
                                      group_stria.RowSize(gr) +
                                      group_squad.RowSize(gr));
         }
         gr_sface->MakeJ();
         const int nst = shared_trias.Size();
         for (int gr=0; gr<group_stria.Size(); gr++)
         {
            gr_sface->AddConnections(gr,
                                     group_stria.GetRow(gr),
                                     group_stria.RowSize(gr));
            for (int c=0; c<group_squad.RowSize(gr); c++)
            {
               gr_sface->AddConnection(gr,
                                       nst + group_squad.GetRow(gr)[c]);
            }
         }
         gr_sface->ShiftUpI();
      }
   }

   ExchangeFaceNbrData(gr_sface, s2l_face);

   if (del_tables) { delete gr_sface; }

   if ( have_face_nbr_data ) { return; }

   have_face_nbr_data = true;

   ExchangeFaceNbrNodes();
}

void ParMesh::ExchangeFaceNbrData(Table *gr_sface, int *s2l_face)
{
   int num_face_nbrs = 0;
   for (int g = 1; g < GetNGroups(); g++)
   {
      if (gr_sface->RowSize(g-1) > 0)
      {
         num_face_nbrs++;
      }
   }

   face_nbr_group.SetSize(num_face_nbrs);

   if (num_face_nbrs == 0)
   {
      have_face_nbr_data = true;
      return;
   }

   {
      // sort face-neighbors by processor rank
      Array<Pair<int, int> > rank_group(num_face_nbrs);

      for (int g = 1, counter = 0; g < GetNGroups(); g++)
      {
         if (gr_sface->RowSize(g-1) > 0)
         {
            MFEM_ASSERT(gtopo.GetGroupSize(g) == 2, "group size is not 2!");

            const int *nbs = gtopo.GetGroup(g);
            int lproc = (nbs[0]) ? nbs[0] : nbs[1];
            rank_group[counter].one = gtopo.GetNeighborRank(lproc);
            rank_group[counter].two = g;
            counter++;
         }
      }

      SortPairs<int, int>(rank_group, rank_group.Size());

      for (int fn = 0; fn < num_face_nbrs; fn++)
      {
         face_nbr_group[fn] = rank_group[fn].two;
      }
   }

   MPI_Request *requests = new MPI_Request[2*num_face_nbrs];
   MPI_Request *send_requests = requests;
   MPI_Request *recv_requests = requests + num_face_nbrs;
   MPI_Status  *statuses = new MPI_Status[num_face_nbrs];

   int *nbr_data = new int[6*num_face_nbrs];
   int *nbr_send_data = nbr_data;
   int *nbr_recv_data = nbr_data + 3*num_face_nbrs;

   Array<int> el_marker(GetNE());
   Array<int> vertex_marker(GetNV());
   el_marker = -1;
   vertex_marker = -1;

   Table send_face_nbr_elemdata, send_face_nbr_facedata;

   send_face_nbr_elements.MakeI(num_face_nbrs);
   send_face_nbr_vertices.MakeI(num_face_nbrs);
   send_face_nbr_elemdata.MakeI(num_face_nbrs);
   send_face_nbr_facedata.MakeI(num_face_nbrs);
   for (int fn = 0; fn < num_face_nbrs; fn++)
   {
      int nbr_group = face_nbr_group[fn];
      int  num_sfaces = gr_sface->RowSize(nbr_group-1);
      int *sface = gr_sface->GetRow(nbr_group-1);
      for (int i = 0; i < num_sfaces; i++)
      {
         int lface = s2l_face[sface[i]];
         int el = faces_info[lface].Elem1No;
         if (el_marker[el] != fn)
         {
            el_marker[el] = fn;
            send_face_nbr_elements.AddAColumnInRow(fn);

            const int nv = elements[el]->GetNVertices();
            const int *v = elements[el]->GetVertices();
            for (int j = 0; j < nv; j++)
               if (vertex_marker[v[j]] != fn)
               {
                  vertex_marker[v[j]] = fn;
                  send_face_nbr_vertices.AddAColumnInRow(fn);
               }

            send_face_nbr_elemdata.AddColumnsInRow(fn, nv + 2);
         }
      }
      send_face_nbr_facedata.AddColumnsInRow(fn, 2*num_sfaces);

      nbr_send_data[3*fn  ] = send_face_nbr_elements.GetI()[fn];
      nbr_send_data[3*fn+1] = send_face_nbr_vertices.GetI()[fn];
      nbr_send_data[3*fn+2] = send_face_nbr_elemdata.GetI()[fn];

      int nbr_rank = GetFaceNbrRank(fn);
      int tag = 0;

      MPI_Isend(&nbr_send_data[3*fn], 3, MPI_INT, nbr_rank, tag, MyComm,
                &send_requests[fn]);
      MPI_Irecv(&nbr_recv_data[3*fn], 3, MPI_INT, nbr_rank, tag, MyComm,
                &recv_requests[fn]);
   }
   send_face_nbr_elements.MakeJ();
   send_face_nbr_vertices.MakeJ();
   send_face_nbr_elemdata.MakeJ();
   send_face_nbr_facedata.MakeJ();
   el_marker = -1;
   vertex_marker = -1;
   const int nst = shared_trias.Size();
   for (int fn = 0; fn < num_face_nbrs; fn++)
   {
      int nbr_group = face_nbr_group[fn];
      int  num_sfaces = gr_sface->RowSize(nbr_group-1);
      int *sface = gr_sface->GetRow(nbr_group-1);
      for (int i = 0; i < num_sfaces; i++)
      {
         const int sf = sface[i];
         int lface = s2l_face[sf];
         int el = faces_info[lface].Elem1No;
         if (el_marker[el] != fn)
         {
            el_marker[el] = fn;
            send_face_nbr_elements.AddConnection(fn, el);

            const int nv = elements[el]->GetNVertices();
            const int *v = elements[el]->GetVertices();
            for (int j = 0; j < nv; j++)
               if (vertex_marker[v[j]] != fn)
               {
                  vertex_marker[v[j]] = fn;
                  send_face_nbr_vertices.AddConnection(fn, v[j]);
               }

            send_face_nbr_elemdata.AddConnection(fn, GetAttribute(el));
            send_face_nbr_elemdata.AddConnection(
               fn, GetElementBaseGeometry(el));
            send_face_nbr_elemdata.AddConnections(fn, v, nv);
         }
         send_face_nbr_facedata.AddConnection(fn, el);
         int info = faces_info[lface].Elem1Inf;
         // change the orientation in info to be relative to the shared face
         //   in 1D and 2D keep the orientation equal to 0
         if (Dim == 3)
         {
            const int *lf_v = faces[lface]->GetVertices();
            if (sf < nst) // triangle shared face
            {
               info += GetTriOrientation(shared_trias[sf].v, lf_v);
            }
            else // quad shared face
            {
               info += GetQuadOrientation(shared_quads[sf-nst].v, lf_v);
            }
         }
         send_face_nbr_facedata.AddConnection(fn, info);
      }
   }
   send_face_nbr_elements.ShiftUpI();
   send_face_nbr_vertices.ShiftUpI();
   send_face_nbr_elemdata.ShiftUpI();
   send_face_nbr_facedata.ShiftUpI();

   // convert the vertex indices in send_face_nbr_elemdata
   // convert the element indices in send_face_nbr_facedata
   for (int fn = 0; fn < num_face_nbrs; fn++)
   {
      int  num_elems  = send_face_nbr_elements.RowSize(fn);
      int *elems      = send_face_nbr_elements.GetRow(fn);
      int  num_verts  = send_face_nbr_vertices.RowSize(fn);
      int *verts      = send_face_nbr_vertices.GetRow(fn);
      int *elemdata   = send_face_nbr_elemdata.GetRow(fn);
      int  num_sfaces = send_face_nbr_facedata.RowSize(fn)/2;
      int *facedata   = send_face_nbr_facedata.GetRow(fn);

      for (int i = 0; i < num_verts; i++)
      {
         vertex_marker[verts[i]] = i;
      }

      for (int el = 0; el < num_elems; el++)
      {
         const int nv = elements[elems[el]]->GetNVertices();
         elemdata += 2; // skip the attribute and the geometry type
         for (int j = 0; j < nv; j++)
         {
            elemdata[j] = vertex_marker[elemdata[j]];
         }
         elemdata += nv;

         el_marker[elems[el]] = el;
      }

      for (int i = 0; i < num_sfaces; i++)
      {
         facedata[2*i] = el_marker[facedata[2*i]];
      }
   }

   MPI_Waitall(num_face_nbrs, recv_requests, statuses);

   Array<int> recv_face_nbr_facedata;
   Table recv_face_nbr_elemdata;

   // fill-in face_nbr_elements_offset, face_nbr_vertices_offset
   face_nbr_elements_offset.SetSize(num_face_nbrs + 1);
   face_nbr_vertices_offset.SetSize(num_face_nbrs + 1);
   recv_face_nbr_elemdata.MakeI(num_face_nbrs);
   face_nbr_elements_offset[0] = 0;
   face_nbr_vertices_offset[0] = 0;
   for (int fn = 0; fn < num_face_nbrs; fn++)
   {
      face_nbr_elements_offset[fn+1] =
         face_nbr_elements_offset[fn] + nbr_recv_data[3*fn];
      face_nbr_vertices_offset[fn+1] =
         face_nbr_vertices_offset[fn] + nbr_recv_data[3*fn+1];
      recv_face_nbr_elemdata.AddColumnsInRow(fn, nbr_recv_data[3*fn+2]);
   }
   recv_face_nbr_elemdata.MakeJ();

   MPI_Waitall(num_face_nbrs, send_requests, statuses);

   // send and receive the element data
   for (int fn = 0; fn < num_face_nbrs; fn++)
   {
      int nbr_rank = GetFaceNbrRank(fn);
      int tag = 0;

      MPI_Isend(send_face_nbr_elemdata.GetRow(fn),
                send_face_nbr_elemdata.RowSize(fn),
                MPI_INT, nbr_rank, tag, MyComm, &send_requests[fn]);

      MPI_Irecv(recv_face_nbr_elemdata.GetRow(fn),
                recv_face_nbr_elemdata.RowSize(fn),
                MPI_INT, nbr_rank, tag, MyComm, &recv_requests[fn]);
   }

   // convert the element data into face_nbr_elements
   face_nbr_elements.SetSize(face_nbr_elements_offset[num_face_nbrs]);
   while (true)
   {
      int fn;
      MPI_Waitany(num_face_nbrs, recv_requests, &fn, statuses);

      if (fn == MPI_UNDEFINED)
      {
         break;
      }

      int  vert_off      = face_nbr_vertices_offset[fn];
      int  elem_off      = face_nbr_elements_offset[fn];
      int  num_elems     = face_nbr_elements_offset[fn+1] - elem_off;
      int *recv_elemdata = recv_face_nbr_elemdata.GetRow(fn);

      for (int i = 0; i < num_elems; i++)
      {
         Element *el = NewElement(recv_elemdata[1]);
         el->SetAttribute(recv_elemdata[0]);
         recv_elemdata += 2;
         int nv = el->GetNVertices();
         for (int j = 0; j < nv; j++)
         {
            recv_elemdata[j] += vert_off;
         }
         el->SetVertices(recv_elemdata);
         recv_elemdata += nv;
         face_nbr_elements[elem_off++] = el;
      }
   }

   MPI_Waitall(num_face_nbrs, send_requests, statuses);

   // send and receive the face data
   recv_face_nbr_facedata.SetSize(
      send_face_nbr_facedata.Size_of_connections());
   for (int fn = 0; fn < num_face_nbrs; fn++)
   {
      int nbr_rank = GetFaceNbrRank(fn);
      int tag = 0;

      MPI_Isend(send_face_nbr_facedata.GetRow(fn),
                send_face_nbr_facedata.RowSize(fn),
                MPI_INT, nbr_rank, tag, MyComm, &send_requests[fn]);

      // the size of the send and receive face data is the same
      MPI_Irecv(&recv_face_nbr_facedata[send_face_nbr_facedata.GetI()[fn]],
                send_face_nbr_facedata.RowSize(fn),
                MPI_INT, nbr_rank, tag, MyComm, &recv_requests[fn]);
   }

   // transfer the received face data into faces_info
   while (true)
   {
      int fn;
      MPI_Waitany(num_face_nbrs, recv_requests, &fn, statuses);

      if (fn == MPI_UNDEFINED)
      {
         break;
      }

      int  elem_off   = face_nbr_elements_offset[fn];
      int  nbr_group  = face_nbr_group[fn];
      int  num_sfaces = gr_sface->RowSize(nbr_group-1);
      int *sface      = gr_sface->GetRow(nbr_group-1);
      int *facedata =
         &recv_face_nbr_facedata[send_face_nbr_facedata.GetI()[fn]];

      for (int i = 0; i < num_sfaces; i++)
      {
         const int sf = sface[i];
         int lface = s2l_face[sf];
         FaceInfo &face_info = faces_info[lface];
         face_info.Elem2No = -1 - (facedata[2*i] + elem_off);
         int info = facedata[2*i+1];
         // change the orientation in info to be relative to the local face
         if (Dim < 3)
         {
            info++; // orientation 0 --> orientation 1
         }
         else
         {
            int nbr_ori = info%64, nbr_v[4];
            const int *lf_v = faces[lface]->GetVertices();

            if (sf < nst) // triangle shared face
            {
               // apply the nbr_ori to sf_v to get nbr_v
               const int *perm = tri_t::Orient[nbr_ori];
               const int *sf_v = shared_trias[sf].v;
               for (int j = 0; j < 3; j++)
               {
                  nbr_v[perm[j]] = sf_v[j];
               }
               // get the orientation of nbr_v w.r.t. the local face
               nbr_ori = GetTriOrientation(lf_v, nbr_v);
            }
            else // quad shared face
            {
               // apply the nbr_ori to sf_v to get nbr_v
               const int *perm = quad_t::Orient[nbr_ori];
               const int *sf_v = shared_quads[sf-nst].v;
               for (int j = 0; j < 4; j++)
               {
                  nbr_v[perm[j]] = sf_v[j];
               }
               // get the orientation of nbr_v w.r.t. the local face
               nbr_ori = GetQuadOrientation(lf_v, nbr_v);
            }

            info = 64*(info/64) + nbr_ori;
         }
         face_info.Elem2Inf = info;
      }
   }

   MPI_Waitall(num_face_nbrs, send_requests, statuses);

   // allocate the face_nbr_vertices
   face_nbr_vertices.SetSize(face_nbr_vertices_offset[num_face_nbrs]);

   delete [] nbr_data;

   delete [] statuses;
   delete [] requests;
}

void ParMesh::ExchangeFaceNbrNodes()
{
   if (!have_face_nbr_data)
   {
      ExchangeFaceNbrData(); // calls this method at the end
   }
   else if (Nodes == NULL)
   {
      if (Nonconforming())
      {
         // with ParNCMesh we already have the vertices
         return;
      }

      int num_face_nbrs = GetNFaceNeighbors();

      if (!num_face_nbrs) { return; }

      MPI_Request *requests = new MPI_Request[2*num_face_nbrs];
      MPI_Request *send_requests = requests;
      MPI_Request *recv_requests = requests + num_face_nbrs;
      MPI_Status  *statuses = new MPI_Status[num_face_nbrs];

      // allocate buffer and copy the vertices to be sent
      Array<Vertex> send_vertices(send_face_nbr_vertices.Size_of_connections());
      for (int i = 0; i < send_vertices.Size(); i++)
      {
         send_vertices[i] = vertices[send_face_nbr_vertices.GetJ()[i]];
      }

      // send and receive the vertices
      for (int fn = 0; fn < num_face_nbrs; fn++)
      {
         int nbr_rank = GetFaceNbrRank(fn);
         int tag = 0;

         MPI_Isend(send_vertices[send_face_nbr_vertices.GetI()[fn]](),
                   3*send_face_nbr_vertices.RowSize(fn),
                   MPI_DOUBLE, nbr_rank, tag, MyComm, &send_requests[fn]);

         MPI_Irecv(face_nbr_vertices[face_nbr_vertices_offset[fn]](),
                   3*(face_nbr_vertices_offset[fn+1] -
                      face_nbr_vertices_offset[fn]),
                   MPI_DOUBLE, nbr_rank, tag, MyComm, &recv_requests[fn]);
      }

      MPI_Waitall(num_face_nbrs, recv_requests, statuses);
      MPI_Waitall(num_face_nbrs, send_requests, statuses);

      delete [] statuses;
      delete [] requests;
   }
   else
   {
      ParGridFunction *pNodes = dynamic_cast<ParGridFunction *>(Nodes);
      MFEM_VERIFY(pNodes != NULL, "Nodes are not ParGridFunction!");
      pNodes->ExchangeFaceNbrData();
   }
}

int ParMesh::GetFaceNbrRank(int fn) const
{
   if (Conforming())
   {
      int nbr_group = face_nbr_group[fn];
      const int *nbs = gtopo.GetGroup(nbr_group);
      int nbr_lproc = (nbs[0]) ? nbs[0] : nbs[1];
      int nbr_rank = gtopo.GetNeighborRank(nbr_lproc);
      return nbr_rank;
   }
   else
   {
      // NC: simplified handling of face neighbor ranks
      return face_nbr_group[fn];
   }
}

Table *ParMesh::GetFaceToAllElementTable() const
{
   const Array<int> *s2l_face;
   if (Dim == 1)
   {
      s2l_face = &svert_lvert;
   }
   else if (Dim == 2)
   {
      s2l_face = &sedge_ledge;
   }
   else
   {
      s2l_face = &sface_lface;
   }

   Table *face_elem = new Table;

   face_elem->MakeI(faces_info.Size());

   for (int i = 0; i < faces_info.Size(); i++)
   {
      if (faces_info[i].Elem2No >= 0)
      {
         face_elem->AddColumnsInRow(i, 2);
      }
      else
      {
         face_elem->AddAColumnInRow(i);
      }
   }
   for (int i = 0; i < s2l_face->Size(); i++)
   {
      face_elem->AddAColumnInRow((*s2l_face)[i]);
   }

   face_elem->MakeJ();

   for (int i = 0; i < faces_info.Size(); i++)
   {
      face_elem->AddConnection(i, faces_info[i].Elem1No);
      if (faces_info[i].Elem2No >= 0)
      {
         face_elem->AddConnection(i, faces_info[i].Elem2No);
      }
   }
   for (int i = 0; i < s2l_face->Size(); i++)
   {
      int lface = (*s2l_face)[i];
      int nbr_elem_idx = -1 - faces_info[lface].Elem2No;
      face_elem->AddConnection(lface, NumOfElements + nbr_elem_idx);
   }

   face_elem->ShiftUpI();

   return face_elem;
}

ElementTransformation* ParMesh::GetGhostFaceTransformation(
   FaceElementTransformations* FETr, Element::Type face_type,
   Geometry::Type face_geom)
{
   // calculate composition of FETr->Loc1 and FETr->Elem1
   DenseMatrix &face_pm = FaceTransformation.GetPointMat();
   if (Nodes == NULL)
   {
      FETr->Elem1->Transform(FETr->Loc1.Transf.GetPointMat(), face_pm);
      FaceTransformation.SetFE(GetTransformationFEforElementType(face_type));
   }
   else
   {
      const FiniteElement* face_el =
         Nodes->FESpace()->GetTraceElement(FETr->Elem1No, face_geom);

#if 0 // TODO: handle the case of non-interpolatory Nodes
      DenseMatrix I;
      face_el->Project(Transformation.GetFE(), FETr->Loc1.Transf, I);
      MultABt(Transformation.GetPointMat(), I, pm_face);
#else
      IntegrationRule eir(face_el->GetDof());
      FETr->Loc1.Transform(face_el->GetNodes(), eir);
      Nodes->GetVectorValues(*FETr->Elem1, eir, face_pm);
#endif
      FaceTransformation.SetFE(face_el);
   }
   FaceTransformation.FinalizeTransformation();
   return &FaceTransformation;
}

FaceElementTransformations *ParMesh::
GetSharedFaceTransformations(int sf, bool fill2)
{
   int FaceNo = GetSharedFace(sf);

   FaceInfo &face_info = faces_info[FaceNo];

   bool is_slave = Nonconforming() && IsSlaveFace(face_info);
   bool is_ghost = Nonconforming() && FaceNo >= GetNumFaces();

   NCFaceInfo* nc_info = NULL;
   if (is_slave) { nc_info = &nc_faces_info[face_info.NCFace]; }

   int local_face = is_ghost ? nc_info->MasterFace : FaceNo;
   Element::Type  face_type = GetFaceElementType(local_face);
   Geometry::Type face_geom = GetFaceGeometryType(local_face);

   // setup the transformation for the first element
   FaceElemTr.Elem1No = face_info.Elem1No;
   GetElementTransformation(FaceElemTr.Elem1No, &Transformation);
   FaceElemTr.Elem1 = &Transformation;

   // setup the transformation for the second (neighbor) element
   if (fill2)
   {
      FaceElemTr.Elem2No = -1 - face_info.Elem2No;
      GetFaceNbrElementTransformation(FaceElemTr.Elem2No, &Transformation2);
      FaceElemTr.Elem2 = &Transformation2;
   }
   else
   {
      FaceElemTr.Elem2No = -1;
   }

   // setup the face transformation if the face is not a ghost
   FaceElemTr.FaceGeom = face_geom;
   if (!is_ghost)
   {
      FaceElemTr.Face = GetFaceTransformation(FaceNo);
      // NOTE: The above call overwrites FaceElemTr.Loc1
   }

   // setup Loc1 & Loc2
   int elem_type = GetElementType(face_info.Elem1No);
   GetLocalFaceTransformation(face_type, elem_type, FaceElemTr.Loc1.Transf,
                              face_info.Elem1Inf);

   if (fill2)
   {
      elem_type = face_nbr_elements[FaceElemTr.Elem2No]->GetType();
      GetLocalFaceTransformation(face_type, elem_type, FaceElemTr.Loc2.Transf,
                                 face_info.Elem2Inf);
   }

   // adjust Loc1 or Loc2 of the master face if this is a slave face
   if (is_slave)
   {
      // is a ghost slave? -> master not a ghost -> choose Elem1 local transf
      // not a ghost slave? -> master is a ghost -> choose Elem2 local transf
      IsoparametricTransformation &loctr =
         is_ghost ? FaceElemTr.Loc1.Transf : FaceElemTr.Loc2.Transf;

      if (is_ghost || fill2)
      {
         ApplyLocalSlaveTransformation(loctr, face_info);
      }

      if (face_type == Element::SEGMENT && fill2)
      {
         // fix slave orientation in 2D: flip Loc2 to match Loc1 and Face
         DenseMatrix &pm = FaceElemTr.Loc2.Transf.GetPointMat();
         std::swap(pm(0,0), pm(0,1));
         std::swap(pm(1,0), pm(1,1));
      }
   }

   // for ghost faces we need a special version of GetFaceTransformation
   if (is_ghost)
   {
      FaceElemTr.Face =
         GetGhostFaceTransformation(&FaceElemTr, face_type, face_geom);
   }

   return &FaceElemTr;
}

int ParMesh::GetNSharedFaces() const
{
   if (Conforming())
   {
      switch (Dim)
      {
         case 1:  return svert_lvert.Size();
         case 2:  return sedge_ledge.Size();
         default: return sface_lface.Size();
      }
   }
   else
   {
      MFEM_ASSERT(Dim > 1, "");
      const NCMesh::NCList &shared = pncmesh->GetSharedList(Dim-1);
      return shared.conforming.size() + shared.slaves.size();
   }
}

int ParMesh::GetSharedFace(int sface) const
{
   if (Conforming())
   {
      switch (Dim)
      {
         case 1:  return svert_lvert[sface];
         case 2:  return sedge_ledge[sface];
         default: return sface_lface[sface];
      }
   }
   else
   {
      MFEM_ASSERT(Dim > 1, "");
      const NCMesh::NCList &shared = pncmesh->GetSharedList(Dim-1);
      int csize = (int) shared.conforming.size();
      return sface < csize
             ? shared.conforming[sface].index
             : shared.slaves[sface - csize].index;
   }
}
<<<<<<< HEAD
/*
=======

// shift cyclically 3 integers a, b, c, so that the smallest of
// order[a], order[b], order[c] is first
static inline
void Rotate3Indirect(int &a, int &b, int &c,
                     const Array<std::int64_t> &order)
{
   if (order[a] < order[b])
   {
      if (order[a] > order[c])
      {
         ShiftRight(a, b, c);
      }
   }
   else
   {
      if (order[b] < order[c])
      {
         ShiftRight(c, b, a);
      }
      else
      {
         ShiftRight(a, b, c);
      }
   }
}

>>>>>>> b6d50d0b
void ParMesh::ReorientTetMesh()
{
   if (Dim != 3 || !(meshgen & 1))
   {
      return;
   }

   DeleteLazyTables();

   DSTable *old_v_to_v = NULL;
   Table *old_elem_vert = NULL;

   if (Nodes)
   {
      PrepareNodeReorder(&old_v_to_v, &old_elem_vert);
   }

   // create a GroupCommunicator over shared vertices
   GroupCommunicator svert_comm(gtopo);
   {
      // initialize svert_comm
      Table &gr_svert = svert_comm.GroupLDofTable();
      // gr_svert differs from group_svert - the latter does not store gr. 0
      gr_svert.SetDims(GetNGroups(), svert_lvert.Size());
      gr_svert.GetI()[0] = 0;
      for (int gr = 1; gr <= GetNGroups(); gr++)
      {
         gr_svert.GetI()[gr] = group_svert.GetI()[gr-1];
      }
      for (int k = 0; k < svert_lvert.Size(); k++)
      {
         gr_svert.GetJ()[k] = group_svert.GetJ()[k];
      }
      svert_comm.Finalize();
   }

   // communicate the local index of each shared vertex from the group master to
   // other ranks in the group
   Array<int> svert_master_rank(svert_lvert.Size());
   Array<int> svert_master_index(svert_lvert);
   {
      for (int i = 0; i < group_svert.Size(); i++)
      {
         int rank = gtopo.GetGroupMasterRank(i+1);
         for (int j = 0; j < group_svert.RowSize(i); j++)
         {
            svert_master_rank[group_svert.GetRow(i)[j]] = rank;
         }
      }
      svert_comm.Bcast(svert_master_index);
   }

   // the pairs (master rank, master local index) define a globally consistent
   // vertex ordering
   Array<std::int64_t> glob_vert_order(vertices.Size());
   {
      Array<int> lvert_svert(vertices.Size());
      lvert_svert = -1;
      for (int i = 0; i < svert_lvert.Size(); i++)
      {
         lvert_svert[svert_lvert[i]] = i;
      }

      for (int i = 0; i < vertices.Size(); i++)
      {
         int s = lvert_svert[i];
         if (s >= 0)
         {
            glob_vert_order[i] =
               (std::int64_t(svert_master_rank[s]) << 32) + svert_master_index[s];
         }
         else
         {
            glob_vert_order[i] = (std::int64_t(MyRank) << 32) + i;
         }
      }
   }

   // rotate tetrahedra so that vertex zero is the lowest (global) index vertex,
   // vertex 1 is the second lowest (global) index and vertices 2 and 3 preserve
   // positive orientation of the element
   for (int i = 0; i < NumOfElements; i++)
   {
      if (GetElementType(i) == Element::TETRAHEDRON)
      {
         int *v = elements[i]->GetVertices();

         Rotate3Indirect(v[0], v[1], v[2], glob_vert_order);

         if (glob_vert_order[v[0]] < glob_vert_order[v[3]])
         {
            Rotate3Indirect(v[1], v[2], v[3], glob_vert_order);
         }
         else
         {
            ShiftRight(v[0], v[1], v[3]);
         }
      }
   }

   // rotate also boundary triangles
   for (int i = 0; i < NumOfBdrElements; i++)
   {
      if (GetBdrElementType(i) == Element::TRIANGLE)
      {
         int *v = boundary[i]->GetVertices();

         Rotate3Indirect(v[0], v[1], v[2], glob_vert_order);
      }
   }

   const bool check_consistency = true;
   if (check_consistency)
   {
      // create a GroupCommunicator on the shared triangles
      GroupCommunicator stria_comm(gtopo);
      {
         // initialize stria_comm
         Table &gr_stria = stria_comm.GroupLDofTable();
         // gr_stria differs from group_stria - the latter does not store gr. 0
         gr_stria.SetDims(GetNGroups(), shared_trias.Size());
         gr_stria.GetI()[0] = 0;
         for (int gr = 1; gr <= GetNGroups(); gr++)
         {
            gr_stria.GetI()[gr] = group_stria.GetI()[gr-1];
         }
         for (int k = 0; k < shared_trias.Size(); k++)
         {
            gr_stria.GetJ()[k] = group_stria.GetJ()[k];
         }
         stria_comm.Finalize();
      }
      Array<int> stria_flag(shared_trias.Size());
      for (int i = 0; i < stria_flag.Size(); i++)
      {
         const int *v = shared_trias[i].v;
         if (glob_vert_order[v[0]] < glob_vert_order[v[1]])
         {
            stria_flag[i] = (glob_vert_order[v[0]] < glob_vert_order[v[2]]) ? 0 : 2;
         }
         else // v[1] < v[0]
         {
            stria_flag[i] = (glob_vert_order[v[1]] < glob_vert_order[v[2]]) ? 1 : 2;
         }
      }

      Array<int> stria_master_flag(stria_flag);
      stria_comm.Bcast(stria_master_flag);
      for (int i = 0; i < stria_flag.Size(); i++)
      {
         const int *v = shared_trias[i].v;
         MFEM_VERIFY(stria_flag[i] == stria_master_flag[i],
                     "inconsistent vertex ordering found, shared triangle "
                     << i << ": ("
                     << v[0] << ", " << v[1] << ", " << v[2] << "), "
                     << "local flag: " << stria_flag[i]
                     << ", master flag: " << stria_master_flag[i]);
      }
   }

   // rotate shared triangle faces
   for (int i = 0; i < shared_trias.Size(); i++)
   {
      int *v = shared_trias[i].v;

      Rotate3Indirect(v[0], v[1], v[2], glob_vert_order);
   }

   // finalize
   if (!Nodes)
   {
      GetElementToFaceTable();
      GenerateFaces();
      if (el_to_edge)
      {
         NumOfEdges = GetElementToEdgeTable(*el_to_edge, be_to_edge);
      }
   }
   else
   {
      DoNodeReorder(old_v_to_v, old_elem_vert);
      delete old_elem_vert;
      delete old_v_to_v;
   }

   // the local edge and face numbering is changed therefore we need to
   // update sedge_ledge and sface_lface.
   FinalizeParTopo();
}
*/
void ParMesh::LocalRefinement(const Array<int> &marked_el, int type)
{
   if (pncmesh)
   {
      MFEM_ABORT("Local and nonconforming refinements cannot be mixed.");
   }

   DeleteFaceNbrData();

   InitRefinementTransforms();

   if (Dim == 3)
   {
      int uniform_refinement = 0;
      if (type < 0)
      {
         type = -type;
         uniform_refinement = 1;
      }

      // 1. Hash table of vertex to vertex connections corresponding to refined
      //    edges.
      HashTable<Hashed2> v_to_v;

      // 2. Do the red refinement.
      switch (type)
      {
         case 1:
            for (int i = 0; i < marked_el.Size(); i++)
            {
               Bisection(marked_el[i], v_to_v);
            }
            break;
         case 2:
            for (int i = 0; i < marked_el.Size(); i++)
            {
               Bisection(marked_el[i], v_to_v);

               Bisection(NumOfElements - 1, v_to_v);
               Bisection(marked_el[i], v_to_v);
            }
            break;
         case 3:
            for (int i = 0; i < marked_el.Size(); i++)
            {
               Bisection(marked_el[i], v_to_v);

               int j = NumOfElements - 1;
               Bisection(j, v_to_v);
               Bisection(NumOfElements - 1, v_to_v);
               Bisection(j, v_to_v);

               Bisection(marked_el[i], v_to_v);
               Bisection(NumOfElements-1, v_to_v);
               Bisection(marked_el[i], v_to_v);
            }
            break;
      }

      // 3. Do the green refinement (to get conforming mesh).
      int need_refinement;
      int max_faces_in_group = 0;
      // face_splittings identify how the shared faces have been split
      Array<unsigned> *face_splittings = new Array<unsigned>[GetNGroups()-1];
      for (int i = 0; i < GetNGroups()-1; i++)
      {
         const int faces_in_group = GroupNTriangles(i+1);
         face_splittings[i].Reserve(faces_in_group);
         if (faces_in_group > max_faces_in_group)
         {
            max_faces_in_group = faces_in_group;
         }
      }
      int neighbor;
      Array<unsigned> iBuf(max_faces_in_group);

      MPI_Request *requests = new MPI_Request[GetNGroups()-1];
      MPI_Status  status;

#ifdef MFEM_DEBUG_PARMESH_LOCALREF
      int ref_loops_all = 0, ref_loops_par = 0;
#endif
      do
      {
         need_refinement = 0;
         for (int i = 0; i < NumOfElements; i++)
         {
            if (elements[i]->NeedRefinement(v_to_v))
            {
               need_refinement = 1;
               Bisection(i, v_to_v);
            }
         }
#ifdef MFEM_DEBUG_PARMESH_LOCALREF
         ref_loops_all++;
#endif

         if (uniform_refinement)
         {
            continue;
         }

         // if the mesh is locally conforming start making it globally
         // conforming
         if (need_refinement == 0)
         {
#ifdef MFEM_DEBUG_PARMESH_LOCALREF
            ref_loops_par++;
#endif
            // MPI_Barrier(MyComm);
            const int tag = 293;

            // (a) send the type of interface splitting
            int req_count = 0;
            for (int i = 0; i < GetNGroups()-1; i++)
            {
               const int *group_faces = group_stria.GetRow(i);
               const int faces_in_group = group_stria.RowSize(i);
               // it is enough to communicate through the faces
               if (faces_in_group == 0) { continue; }

               face_splittings[i].SetSize(0);
               for (int j = 0; j < faces_in_group; j++)
               {
                  GetFaceSplittings(shared_trias[group_faces[j]].v, v_to_v,
                                    face_splittings[i]);
               }
               const int *nbs = gtopo.GetGroup(i+1);
               neighbor = gtopo.GetNeighborRank(nbs[0] ? nbs[0] : nbs[1]);
               MPI_Isend(face_splittings[i], face_splittings[i].Size(),
                         MPI_UNSIGNED, neighbor, tag, MyComm,
                         &requests[req_count++]);
            }

            // (b) receive the type of interface splitting
            for (int i = 0; i < GetNGroups()-1; i++)
            {
               const int *group_faces = group_stria.GetRow(i);
               const int faces_in_group = group_stria.RowSize(i);
               if (faces_in_group == 0) { continue; }

               const int *nbs = gtopo.GetGroup(i+1);
               neighbor = gtopo.GetNeighborRank(nbs[0] ? nbs[0] : nbs[1]);
               MPI_Probe(neighbor, tag, MyComm, &status);
               int count;
               MPI_Get_count(&status, MPI_UNSIGNED, &count);
               iBuf.SetSize(count);
               MPI_Recv(iBuf, count, MPI_UNSIGNED, neighbor, tag, MyComm,
                        MPI_STATUS_IGNORE);

               for (int j = 0, pos = 0; j < faces_in_group; j++)
               {
                  const int *v = shared_trias[group_faces[j]].v;
                  need_refinement |= DecodeFaceSplittings(v_to_v, v, iBuf, pos);
               }
            }

            int nr = need_refinement;
            MPI_Allreduce(&nr, &need_refinement, 1, MPI_INT, MPI_LOR, MyComm);

            MPI_Waitall(req_count, requests, MPI_STATUSES_IGNORE);
         }
      }
      while (need_refinement == 1);

#ifdef MFEM_DEBUG_PARMESH_LOCALREF
      {
         int i = ref_loops_all;
         MPI_Reduce(&i, &ref_loops_all, 1, MPI_INT, MPI_MAX, 0, MyComm);
         if (MyRank == 0)
         {
            mfem::out << "\n\nParMesh::LocalRefinement : max. ref_loops_all = "
                      << ref_loops_all << ", ref_loops_par = " << ref_loops_par
                      << '\n' << endl;
         }
      }
#endif

      delete [] requests;
      iBuf.DeleteAll();
      delete [] face_splittings;

      // 4. Update the boundary elements.
      do
      {
         need_refinement = 0;
         for (int i = 0; i < NumOfBdrElements; i++)
         {
            if (boundary[i]->NeedRefinement(v_to_v))
            {
               need_refinement = 1;
               BdrBisection(i, v_to_v);
            }
         }
      }
      while (need_refinement == 1);

      if (NumOfBdrElements != boundary.Size())
      {
         mfem_error("ParMesh::LocalRefinement :"
                    " (NumOfBdrElements != boundary.Size())");
      }

      DeleteLazyTables();

      const int old_nv = NumOfVertices;
      NumOfVertices = vertices.Size();

      RefineGroups(old_nv, v_to_v);

      // 5. Update the groups after refinement.
      if (el_to_face != NULL)
      {
         GetElementToFaceTable();
         GenerateFaces();
      }

      // 6. Update element-to-edge relations.
      if (el_to_edge != NULL)
      {
         NumOfEdges = GetElementToEdgeTable(*el_to_edge, be_to_edge);
      }
   } //  'if (Dim == 3)'


   if (Dim == 2)
   {
      int uniform_refinement = 0;
      if (type < 0)
      {
         // type = -type; // not used
         uniform_refinement = 1;
      }

      // 1. Get table of vertex to vertex connections.
      DSTable v_to_v(NumOfVertices);
      GetVertexToVertexTable(v_to_v);

      // 2. Get edge to element connections in arrays edge1 and edge2
      int nedges  = v_to_v.NumberOfEntries();
      int *edge1  = new int[nedges];
      int *edge2  = new int[nedges];
      int *middle = new int[nedges];

      for (int i = 0; i < nedges; i++)
      {
         edge1[i] = edge2[i] = middle[i] = -1;
      }

      for (int i = 0; i < NumOfElements; i++)
      {
         int *v = elements[i]->GetVertices();
         for (int j = 0; j < 3; j++)
         {
            int ind = v_to_v(v[j], v[(j+1)%3]);
            (edge1[ind] == -1) ? (edge1[ind] = i) : (edge2[ind] = i);
         }
      }

      // 3. Do the red refinement.
      for (int i = 0; i < marked_el.Size(); i++)
      {
         RedRefinement(marked_el[i], v_to_v, edge1, edge2, middle);
      }

      // 4. Do the green refinement (to get conforming mesh).
      int need_refinement;
      int edges_in_group, max_edges_in_group = 0;
      // edge_splittings identify how the shared edges have been split
      int **edge_splittings = new int*[GetNGroups()-1];
      for (int i = 0; i < GetNGroups()-1; i++)
      {
         edges_in_group = GroupNEdges(i+1);
         edge_splittings[i] = new int[edges_in_group];
         if (edges_in_group > max_edges_in_group)
         {
            max_edges_in_group = edges_in_group;
         }
      }
      int neighbor, *iBuf = new int[max_edges_in_group];

      Array<int> group_edges;

      MPI_Request request;
      MPI_Status  status;
      Vertex V;
      V(2) = 0.0;

#ifdef MFEM_DEBUG_PARMESH_LOCALREF
      int ref_loops_all = 0, ref_loops_par = 0;
#endif
      do
      {
         need_refinement = 0;
         for (int i = 0; i < nedges; i++)
         {
            if (middle[i] != -1 && edge1[i] != -1)
            {
               need_refinement = 1;
               GreenRefinement(edge1[i], v_to_v, edge1, edge2, middle);
            }
         }
#ifdef MFEM_DEBUG_PARMESH_LOCALREF
         ref_loops_all++;
#endif

         if (uniform_refinement)
         {
            continue;
         }

         // if the mesh is locally conforming start making it globally
         // conforming
         if (need_refinement == 0)
         {
#ifdef MFEM_DEBUG_PARMESH_LOCALREF
            ref_loops_par++;
#endif
            // MPI_Barrier(MyComm);

            // (a) send the type of interface splitting
            for (int i = 0; i < GetNGroups()-1; i++)
            {
               group_sedge.GetRow(i, group_edges);
               edges_in_group = group_edges.Size();
               // it is enough to communicate through the edges
               if (edges_in_group != 0)
               {
                  for (int j = 0; j < edges_in_group; j++)
                  {
                     edge_splittings[i][j] =
                        GetEdgeSplittings(shared_edges[group_edges[j]], v_to_v,
                                          middle);
                  }
                  const int *nbs = gtopo.GetGroup(i+1);
                  if (nbs[0] == 0)
                  {
                     neighbor = gtopo.GetNeighborRank(nbs[1]);
                  }
                  else
                  {
                     neighbor = gtopo.GetNeighborRank(nbs[0]);
                  }
                  MPI_Isend(edge_splittings[i], edges_in_group, MPI_INT,
                            neighbor, 0, MyComm, &request);
               }
            }

            // (b) receive the type of interface splitting
            for (int i = 0; i < GetNGroups()-1; i++)
            {
               group_sedge.GetRow(i, group_edges);
               edges_in_group = group_edges.Size();
               if (edges_in_group != 0)
               {
                  const int *nbs = gtopo.GetGroup(i+1);
                  if (nbs[0] == 0)
                  {
                     neighbor = gtopo.GetNeighborRank(nbs[1]);
                  }
                  else
                  {
                     neighbor = gtopo.GetNeighborRank(nbs[0]);
                  }
                  MPI_Recv(iBuf, edges_in_group, MPI_INT, neighbor,
                           MPI_ANY_TAG, MyComm, &status);

                  for (int j = 0; j < edges_in_group; j++)
                  {
                     if (iBuf[j] == 1 && edge_splittings[i][j] == 0)
                     {
                        int *v = shared_edges[group_edges[j]]->GetVertices();
                        int ii = v_to_v(v[0], v[1]);
#ifdef MFEM_DEBUG_PARMESH_LOCALREF
                        if (middle[ii] != -1)
                        {
                           mfem_error("ParMesh::LocalRefinement (triangles) : "
                                      "Oops!");
                        }
#endif
                        need_refinement = 1;
                        middle[ii] = NumOfVertices++;
                        for (int c = 0; c < 2; c++)
                        {
                           V(c) = 0.5 * (vertices[v[0]](c) + vertices[v[1]](c));
                        }
                        vertices.Append(V);
                     }
                  }
               }
            }

            int nr = need_refinement;
            MPI_Allreduce(&nr, &need_refinement, 1, MPI_INT, MPI_LOR, MyComm);
         }
      }
      while (need_refinement == 1);

#ifdef MFEM_DEBUG_PARMESH_LOCALREF
      {
         int i = ref_loops_all;
         MPI_Reduce(&i, &ref_loops_all, 1, MPI_INT, MPI_MAX, 0, MyComm);
         if (MyRank == 0)
         {
            mfem::out << "\n\nParMesh::LocalRefinement : max. ref_loops_all = "
                      << ref_loops_all << ", ref_loops_par = " << ref_loops_par
                      << '\n' << endl;
         }
      }
#endif

      for (int i = 0; i < GetNGroups()-1; i++)
      {
         delete [] edge_splittings[i];
      }
      delete [] edge_splittings;

      delete [] iBuf;

      // 5. Update the boundary elements.
      int v1[2], v2[2], bisect, temp;
      temp = NumOfBdrElements;
      for (int i = 0; i < temp; i++)
      {
         int *v = boundary[i]->GetVertices();
         bisect = v_to_v(v[0], v[1]);
         if (middle[bisect] != -1)
         {
            // the element was refined (needs updating)
            if (boundary[i]->GetType() == Element::SEGMENT)
            {
               v1[0] =           v[0]; v1[1] = middle[bisect];
               v2[0] = middle[bisect]; v2[1] =           v[1];

               boundary[i]->SetVertices(v1);
               boundary.Append(new Segment(v2, boundary[i]->GetAttribute()));
            }
            else
            {
               mfem_error("Only bisection of segment is implemented for bdr"
                          " elem.");
            }
         }
      }
      NumOfBdrElements = boundary.Size();

      DeleteLazyTables();

      // 5a. Update the groups after refinement.
      RefineGroups(v_to_v, middle);

      // 6. Free the allocated memory.
      delete [] edge1;
      delete [] edge2;
      delete [] middle;

      if (el_to_edge != NULL)
      {
         NumOfEdges = GetElementToEdgeTable(*el_to_edge, be_to_edge);
         GenerateFaces();
      }
   } //  'if (Dim == 2)'

   if (Dim == 1) // --------------------------------------------------------
   {
      int cne = NumOfElements, cnv = NumOfVertices;
      NumOfVertices += marked_el.Size();
      NumOfElements += marked_el.Size();
      vertices.SetSize(NumOfVertices);
      elements.SetSize(NumOfElements);
      CoarseFineTr.embeddings.SetSize(NumOfElements);

      for (int j = 0; j < marked_el.Size(); j++)
      {
         int i = marked_el[j];
         Segment *c_seg = (Segment *)elements[i];
         int *vert = c_seg->GetVertices(), attr = c_seg->GetAttribute();
         int new_v = cnv + j, new_e = cne + j;
         AverageVertices(vert, 2, new_v);
         elements[new_e] = new Segment(new_v, vert[1], attr);
         vert[1] = new_v;

         CoarseFineTr.embeddings[i] = Embedding(i, 1);
         CoarseFineTr.embeddings[new_e] = Embedding(i, 2);
      }

      static double seg_children[3*2] = { 0.0,1.0, 0.0,0.5, 0.5,1.0 };
      CoarseFineTr.point_matrices[Geometry::SEGMENT].
      UseExternalData(seg_children, 1, 2, 3);

      GenerateFaces();
   } // end of 'if (Dim == 1)'

   last_operation = Mesh::REFINE;
   sequence++;

   UpdateNodes();

#ifdef MFEM_DEBUG
   CheckElementOrientation(false);
   CheckBdrElementOrientation(false);
#endif
}

void ParMesh::NonconformingRefinement(const Array<Refinement> &refinements,
                                      int nc_limit)
{
   if (NURBSext)
   {
      MFEM_ABORT("ParMesh::NonconformingRefinement: NURBS meshes are not "
                 "supported. Project the NURBS to Nodes first.");
   }

   if (!pncmesh)
   {
      MFEM_ABORT("Can't convert conforming ParMesh to nonconforming ParMesh "
                 "(you need to initialize the ParMesh from a nonconforming "
                 "serial Mesh)");
   }

   DeleteFaceNbrData();

   // NOTE: no check of !refinements.Size(), in parallel we would have to reduce

   // do the refinements
   pncmesh->MarkCoarseLevel();
   pncmesh->Refine(refinements);

   if (nc_limit > 0)
   {
      pncmesh->LimitNCLevel(nc_limit);
   }

   // create a second mesh containing the finest elements from 'pncmesh'
   ParMesh* pmesh2 = new ParMesh(*pncmesh);
   pncmesh->OnMeshUpdated(pmesh2);

   attributes.Copy(pmesh2->attributes);
   bdr_attributes.Copy(pmesh2->bdr_attributes);

   // now swap the meshes, the second mesh will become the old coarse mesh
   // and this mesh will be the new fine mesh
   Swap(*pmesh2, false);

   delete pmesh2; // NOTE: old face neighbors destroyed here

   pncmesh->GetConformingSharedStructures(*this);

   GenerateNCFaceInfo();

   last_operation = Mesh::REFINE;
   sequence++;

   UpdateNodes();
}

bool ParMesh::NonconformingDerefinement(Array<double> &elem_error,
                                        double threshold, int nc_limit, int op)
{
   MFEM_VERIFY(pncmesh, "Only supported for non-conforming meshes.");
   MFEM_VERIFY(!NURBSext, "Derefinement of NURBS meshes is not supported. "
               "Project the NURBS to Nodes first.");

   const Table &dt = pncmesh->GetDerefinementTable();

   pncmesh->SynchronizeDerefinementData(elem_error, dt);

   Array<int> level_ok;
   if (nc_limit > 0)
   {
      pncmesh->CheckDerefinementNCLevel(dt, level_ok, nc_limit);
   }

   Array<int> derefs;
   for (int i = 0; i < dt.Size(); i++)
   {
      if (nc_limit > 0 && !level_ok[i]) { continue; }

      double error =
         AggregateError(elem_error, dt.GetRow(i), dt.RowSize(i), op);

      if (error < threshold) { derefs.Append(i); }
   }

   long glob_size = ReduceInt(derefs.Size());
   if (!glob_size) { return false; }

   // Destroy face-neighbor data only when actually de-refining.
   DeleteFaceNbrData();

   pncmesh->Derefine(derefs);

   ParMesh* mesh2 = new ParMesh(*pncmesh);
   pncmesh->OnMeshUpdated(mesh2);

   attributes.Copy(mesh2->attributes);
   bdr_attributes.Copy(mesh2->bdr_attributes);

   Swap(*mesh2, false);
   delete mesh2;

   pncmesh->GetConformingSharedStructures(*this);

   GenerateNCFaceInfo();

   last_operation = Mesh::DEREFINE;
   sequence++;

   if (Nodes) // update/interpolate mesh curvature
   {
      Nodes->FESpace()->Update();
      Nodes->Update();
   }

   return true;
}


void ParMesh::Rebalance()
{
   RebalanceImpl(NULL); // default SFC-based partition
}

void ParMesh::Rebalance(const Array<int> &partition)
{
   RebalanceImpl(&partition);
}

void ParMesh::RebalanceImpl(const Array<int> *partition)
{
   if (Conforming())
   {
      MFEM_ABORT("Load balancing is currently not supported for conforming"
                 " meshes.");
   }

   // Make sure the Nodes use a ParFiniteElementSpace
   if (Nodes && dynamic_cast<ParFiniteElementSpace*>(Nodes->FESpace()) == NULL)
   {
      ParFiniteElementSpace *pfes =
         new ParFiniteElementSpace(*Nodes->FESpace(), *this);
      ParGridFunction *new_nodes = new ParGridFunction(pfes);
      *new_nodes = *Nodes;
      if (Nodes->OwnFEC())
      {
         new_nodes->MakeOwner(Nodes->OwnFEC());
         Nodes->MakeOwner(NULL); // takes away ownership of 'fec' and 'fes'
         delete Nodes->FESpace();
      }
      delete Nodes;
      Nodes = new_nodes;
   }

   DeleteFaceNbrData();

   pncmesh->Rebalance(partition);

   ParMesh* pmesh2 = new ParMesh(*pncmesh);
   pncmesh->OnMeshUpdated(pmesh2);

   attributes.Copy(pmesh2->attributes);
   bdr_attributes.Copy(pmesh2->bdr_attributes);

   Swap(*pmesh2, false);
   delete pmesh2;

   pncmesh->GetConformingSharedStructures(*this);

   GenerateNCFaceInfo();

   last_operation = Mesh::REBALANCE;
   sequence++;

   UpdateNodes();
}

void ParMesh::RefineGroups(const DSTable &v_to_v, int *middle)
{
   // Refine groups after LocalRefinement in 2D (triangle meshes)

   MFEM_ASSERT(Dim == 2 && meshgen == 1, "internal error");

   Array<int> group_verts, group_edges;

   // To update the groups after a refinement, we observe that:
   // - every (new and old) vertex, edge and face belongs to exactly one group
   // - the refinement does not create new groups
   // - a new vertex appears only as the middle of a refined edge
   // - a face can be refined 2, 3 or 4 times producing new edges and faces

   int *I_group_svert, *J_group_svert;
   int *I_group_sedge, *J_group_sedge;

   I_group_svert = new int[GetNGroups()+1];
   I_group_sedge = new int[GetNGroups()+1];

   I_group_svert[0] = I_group_svert[1] = 0;
   I_group_sedge[0] = I_group_sedge[1] = 0;

   // overestimate the size of the J arrays
   J_group_svert = new int[group_svert.Size_of_connections()
                           + group_sedge.Size_of_connections()];
   J_group_sedge = new int[2*group_sedge.Size_of_connections()];

   for (int group = 0; group < GetNGroups()-1; group++)
   {
      // Get the group shared objects
      group_svert.GetRow(group, group_verts);
      group_sedge.GetRow(group, group_edges);

      // Check which edges have been refined
      for (int i = 0; i < group_sedge.RowSize(group); i++)
      {
         int *v = shared_edges[group_edges[i]]->GetVertices();
         const int ind = middle[v_to_v(v[0], v[1])];
         if (ind != -1)
         {
            // add a vertex
            group_verts.Append(svert_lvert.Append(ind)-1);
            // update the edges
            const int attr = shared_edges[group_edges[i]]->GetAttribute();
            shared_edges.Append(new Segment(v[1], ind, attr));
            group_edges.Append(sedge_ledge.Append(-1)-1);
            v[1] = ind;
         }
      }

      I_group_svert[group+1] = I_group_svert[group] + group_verts.Size();
      I_group_sedge[group+1] = I_group_sedge[group] + group_edges.Size();

      int *J;
      J = J_group_svert+I_group_svert[group];
      for (int i = 0; i < group_verts.Size(); i++)
      {
         J[i] = group_verts[i];
      }
      J = J_group_sedge+I_group_sedge[group];
      for (int i = 0; i < group_edges.Size(); i++)
      {
         J[i] = group_edges[i];
      }
   }

   FinalizeParTopo();

   group_svert.SetIJ(I_group_svert, J_group_svert);
   group_sedge.SetIJ(I_group_sedge, J_group_sedge);
}

void ParMesh::RefineGroups(int old_nv, const HashTable<Hashed2> &v_to_v)
{
   // Refine groups after LocalRefinement in 3D (tetrahedral meshes)

   MFEM_ASSERT(Dim == 3 && meshgen == 1, "internal error");

   Array<int> group_verts, group_edges, group_trias;

   // To update the groups after a refinement, we observe that:
   // - every (new and old) vertex, edge and face belongs to exactly one group
   // - the refinement does not create new groups
   // - a new vertex appears only as the middle of a refined edge
   // - a face can be refined multiple times producing new edges and faces

   Array<Segment *> sedge_stack;
   Array<Vert3> sface_stack;

   Array<int> I_group_svert, J_group_svert;
   Array<int> I_group_sedge, J_group_sedge;
   Array<int> I_group_stria, J_group_stria;

   I_group_svert.SetSize(GetNGroups());
   I_group_sedge.SetSize(GetNGroups());
   I_group_stria.SetSize(GetNGroups());

   I_group_svert[0] = 0;
   I_group_sedge[0] = 0;
   I_group_stria[0] = 0;

   for (int group = 0; group < GetNGroups()-1; group++)
   {
      // Get the group shared objects
      group_svert.GetRow(group, group_verts);
      group_sedge.GetRow(group, group_edges);
      group_stria.GetRow(group, group_trias);

      // Check which edges have been refined
      for (int i = 0; i < group_sedge.RowSize(group); i++)
      {
         int *v = shared_edges[group_edges[i]]->GetVertices();
         int ind = v_to_v.FindId(v[0], v[1]);
         if (ind == -1) { continue; }

         // This shared edge is refined: walk the whole refinement tree
         const int attr = shared_edges[group_edges[i]]->GetAttribute();
         do
         {
            ind += old_nv;
            // Add new shared vertex
            group_verts.Append(svert_lvert.Append(ind)-1);
            // Put the right sub-edge on top of the stack
            sedge_stack.Append(new Segment(ind, v[1], attr));
            // The left sub-edge replaces the original edge
            v[1] = ind;
            ind = v_to_v.FindId(v[0], ind);
         }
         while (ind != -1);
         // Process all edges in the edge stack
         do
         {
            Segment *se = sedge_stack.Last();
            v = se->GetVertices();
            ind = v_to_v.FindId(v[0], v[1]);
            if (ind == -1)
            {
               // The edge 'se' is not refined
               sedge_stack.DeleteLast();
               // Add new shared edge
               shared_edges.Append(se);
               group_edges.Append(sedge_ledge.Append(-1)-1);
            }
            else
            {
               // The edge 'se' is refined
               ind += old_nv;
               // Add new shared vertex
               group_verts.Append(svert_lvert.Append(ind)-1);
               // Put the left sub-edge on top of the stack
               sedge_stack.Append(new Segment(v[0], ind, attr));
               // The right sub-edge replaces the original edge
               v[0] = ind;
            }
         }
         while (sedge_stack.Size() > 0);
      }

      // Check which triangles have been refined
      for (int i = 0; i < group_stria.RowSize(group); i++)
      {
         int *v = shared_trias[group_trias[i]].v;
         int ind = v_to_v.FindId(v[0], v[1]);
         if (ind == -1) { continue; }

         // This shared face is refined: walk the whole refinement tree
         const int edge_attr = 1;
         do
         {
            ind += old_nv;
            // Add the refinement edge to the edge stack
            sedge_stack.Append(new Segment(v[2], ind, edge_attr));
            // Put the right sub-triangle on top of the face stack
            sface_stack.Append(Vert3(v[1], v[2], ind));
            // The left sub-triangle replaces the original one
            v[1] = v[0]; v[0] = v[2]; v[2] = ind;
            ind = v_to_v.FindId(v[0], v[1]);
         }
         while (ind != -1);
         // Process all faces (triangles) in the face stack
         do
         {
            Vert3 &st = sface_stack.Last();
            v = st.v;
            ind = v_to_v.FindId(v[0], v[1]);
            if (ind == -1)
            {
               // The triangle 'st' is not refined
               // Add new shared face
               shared_trias.Append(st);
               group_trias.Append(sface_lface.Append(-1)-1);
               sface_stack.DeleteLast();
            }
            else
            {
               // The triangle 'st' is refined
               ind += old_nv;
               // Add the refinement edge to the edge stack
               sedge_stack.Append(new Segment(v[2], ind, edge_attr));
               // Put the left sub-triangle on top of the face stack
               sface_stack.Append(Vert3(v[2], v[0], ind));
               // Note that the above Append() may invalidate 'v'
               v = sface_stack[sface_stack.Size()-2].v;
               // The right sub-triangle replaces the original one
               v[0] = v[1]; v[1] = v[2]; v[2] = ind;
            }
         }
         while (sface_stack.Size() > 0);
         // Process all edges in the edge stack (same code as above)
         do
         {
            Segment *se = sedge_stack.Last();
            v = se->GetVertices();
            ind = v_to_v.FindId(v[0], v[1]);
            if (ind == -1)
            {
               // The edge 'se' is not refined
               sedge_stack.DeleteLast();
               // Add new shared edge
               shared_edges.Append(se);
               group_edges.Append(sedge_ledge.Append(-1)-1);
            }
            else
            {
               // The edge 'se' is refined
               ind += old_nv;
               // Add new shared vertex
               group_verts.Append(svert_lvert.Append(ind)-1);
               // Put the left sub-edge on top of the stack
               sedge_stack.Append(new Segment(v[0], ind, edge_attr));
               // The right sub-edge replaces the original edge
               v[0] = ind;
            }
         }
         while (sedge_stack.Size() > 0);
      }

      I_group_svert[group+1] = I_group_svert[group] + group_verts.Size();
      I_group_sedge[group+1] = I_group_sedge[group] + group_edges.Size();
      I_group_stria[group+1] = I_group_stria[group] + group_trias.Size();

      J_group_svert.Append(group_verts);
      J_group_sedge.Append(group_edges);
      J_group_stria.Append(group_trias);
   }

   FinalizeParTopo();

   group_svert.SetIJ(I_group_svert, J_group_svert);
   group_sedge.SetIJ(I_group_sedge, J_group_sedge);
   group_stria.SetIJ(I_group_stria, J_group_stria);
   I_group_svert.LoseData(); J_group_svert.LoseData();
   I_group_sedge.LoseData(); J_group_sedge.LoseData();
   I_group_stria.LoseData(); J_group_stria.LoseData();
}

void ParMesh::UniformRefineGroups2D(int old_nv)
{
   Array<int> sverts, sedges;

   int *I_group_svert, *J_group_svert;
   int *I_group_sedge, *J_group_sedge;

   I_group_svert = new int[GetNGroups()];
   I_group_sedge = new int[GetNGroups()];

   I_group_svert[0] = 0;
   I_group_sedge[0] = 0;

   // compute the size of the J arrays
   J_group_svert = new int[group_svert.Size_of_connections()
                           + group_sedge.Size_of_connections()];
   J_group_sedge = new int[2*group_sedge.Size_of_connections()];

   for (int group = 0; group < GetNGroups()-1; group++)
   {
      // Get the group shared objects
      group_svert.GetRow(group, sverts);
      group_sedge.GetRow(group, sedges);

      // Process all the edges
      for (int i = 0; i < group_sedge.RowSize(group); i++)
      {
         int *v = shared_edges[sedges[i]]->GetVertices();
         const int ind = old_nv + sedge_ledge[sedges[i]];
         // add a vertex
         sverts.Append(svert_lvert.Append(ind)-1);
         // update the edges
         const int attr = shared_edges[sedges[i]]->GetAttribute();
         shared_edges.Append(new Segment(v[1], ind, attr));
         sedges.Append(sedge_ledge.Append(-1)-1);
         v[1] = ind;
      }

      I_group_svert[group+1] = I_group_svert[group] + sverts.Size();
      I_group_sedge[group+1] = I_group_sedge[group] + sedges.Size();

      sverts.CopyTo(J_group_svert + I_group_svert[group]);
      sedges.CopyTo(J_group_sedge + I_group_sedge[group]);
   }

   FinalizeParTopo();

   group_svert.SetIJ(I_group_svert, J_group_svert);
   group_sedge.SetIJ(I_group_sedge, J_group_sedge);
}

void ParMesh::UniformRefineGroups3D(int old_nv, int old_nedges,
                                    const DSTable &old_v_to_v,
                                    const STable3D &old_faces,
                                    Array<int> *f2qf)
{
   // f2qf can be NULL if all faces are quads or there are no quad faces

   Array<int> group_verts, group_edges, group_trias, group_quads;

   int *I_group_svert, *J_group_svert;
   int *I_group_sedge, *J_group_sedge;
   int *I_group_stria, *J_group_stria;
   int *I_group_squad, *J_group_squad;

   I_group_svert = new int[GetNGroups()];
   I_group_sedge = new int[GetNGroups()];
   I_group_stria = new int[GetNGroups()];
   I_group_squad = new int[GetNGroups()];

   I_group_svert[0] = 0;
   I_group_sedge[0] = 0;
   I_group_stria[0] = 0;
   I_group_squad[0] = 0;

   // compute the size of the J arrays
   J_group_svert = new int[group_svert.Size_of_connections()
                           + group_sedge.Size_of_connections()
                           + group_squad.Size_of_connections()];
   J_group_sedge = new int[2*group_sedge.Size_of_connections()
                           + 3*group_stria.Size_of_connections()
                           + 4*group_squad.Size_of_connections()];
   J_group_stria = new int[4*group_stria.Size_of_connections()];
   J_group_squad = new int[4*group_squad.Size_of_connections()];

   const int oface = old_nv + old_nedges;

   for (int group = 0; group < GetNGroups()-1; group++)
   {
      // Get the group shared objects
      group_svert.GetRow(group, group_verts);
      group_sedge.GetRow(group, group_edges);
      group_stria.GetRow(group, group_trias);
      group_squad.GetRow(group, group_quads);

      // Process the edges that have been refined
      for (int i = 0; i < group_sedge.RowSize(group); i++)
      {
         int *v = shared_edges[group_edges[i]]->GetVertices();
         const int ind = old_nv + old_v_to_v(v[0], v[1]);
         // add a vertex
         group_verts.Append(svert_lvert.Append(ind)-1);
         // update the edges
         const int attr = shared_edges[group_edges[i]]->GetAttribute();
         shared_edges.Append(new Segment(v[1], ind, attr));
         group_edges.Append(sedge_ledge.Append(-1)-1);
         v[1] = ind; // v[0] remains the same
      }

      // Process the triangles that have been refined
      for (int i = 0; i < group_stria.RowSize(group); i++)
      {
         int m[3];
         const int stria = group_trias[i];
         int *v = shared_trias[stria].v;
         // add the refinement edges
         m[0] = old_nv + old_v_to_v(v[0], v[1]);
         m[1] = old_nv + old_v_to_v(v[1], v[2]);
         m[2] = old_nv + old_v_to_v(v[2], v[0]);
         const int edge_attr = 1;
         shared_edges.Append(new Segment(m[0], m[1], edge_attr));
         group_edges.Append(sedge_ledge.Append(-1)-1);
         shared_edges.Append(new Segment(m[1], m[2], edge_attr));
         group_edges.Append(sedge_ledge.Append(-1)-1);
         shared_edges.Append(new Segment(m[0], m[2], edge_attr));
         group_edges.Append(sedge_ledge.Append(-1)-1);
         // update faces
         const int nst = shared_trias.Size();
         shared_trias.SetSize(nst+3);
         // The above SetSize() may invalidate 'v'
         v = shared_trias[stria].v;
         shared_trias[nst+0].Set(m[1],m[2],m[0]);
         shared_trias[nst+1].Set(m[0],v[1],m[1]);
         shared_trias[nst+2].Set(m[2],m[1],v[2]);
         v[1] = m[0]; v[2] = m[2]; // v[0] remains the same
         group_trias.Append(nst+0);
         group_trias.Append(nst+1);
         group_trias.Append(nst+2);
         // sface_lface is set later
      }

      // Process the quads that have been refined
      for (int i = 0; i < group_squad.RowSize(group); i++)
      {
         int m[5];
         const int squad = group_quads[i];
         int *v = shared_quads[squad].v;
         const int olf = old_faces(v[0], v[1], v[2], v[3]);
         // f2qf can be NULL if all faces are quads
         m[0] = oface + (f2qf ? (*f2qf)[olf] : olf);
         // add a vertex
         group_verts.Append(svert_lvert.Append(m[0])-1);
         // add the refinement edges
         m[1] = old_nv + old_v_to_v(v[0], v[1]);
         m[2] = old_nv + old_v_to_v(v[1], v[2]);
         m[3] = old_nv + old_v_to_v(v[2], v[3]);
         m[4] = old_nv + old_v_to_v(v[3], v[0]);
         const int edge_attr = 1;
         shared_edges.Append(new Segment(m[1], m[0], edge_attr));
         group_edges.Append(sedge_ledge.Append(-1)-1);
         shared_edges.Append(new Segment(m[2], m[0], edge_attr));
         group_edges.Append(sedge_ledge.Append(-1)-1);
         shared_edges.Append(new Segment(m[3], m[0], edge_attr));
         group_edges.Append(sedge_ledge.Append(-1)-1);
         shared_edges.Append(new Segment(m[4], m[0], edge_attr));
         group_edges.Append(sedge_ledge.Append(-1)-1);
         // update faces
         const int nsq = shared_quads.Size();
         shared_quads.SetSize(nsq+3);
         // The above SetSize() may invalidate 'v'
         v = shared_quads[squad].v;
         shared_quads[nsq+0].Set(m[1],v[1],m[2],m[0]);
         shared_quads[nsq+1].Set(m[0],m[2],v[2],m[3]);
         shared_quads[nsq+2].Set(m[4],m[0],m[3],v[3]);
         v[1] = m[1]; v[2] = m[0]; v[3] = m[4]; // v[0] remains the same
         group_quads.Append(nsq+0);
         group_quads.Append(nsq+1);
         group_quads.Append(nsq+2);
         // sface_lface is set later
      }

      I_group_svert[group+1] = I_group_svert[group] + group_verts.Size();
      I_group_sedge[group+1] = I_group_sedge[group] + group_edges.Size();
      I_group_stria[group+1] = I_group_stria[group] + group_trias.Size();
      I_group_squad[group+1] = I_group_squad[group] + group_quads.Size();

      group_verts.CopyTo(J_group_svert + I_group_svert[group]);
      group_edges.CopyTo(J_group_sedge + I_group_sedge[group]);
      group_trias.CopyTo(J_group_stria + I_group_stria[group]);
      group_quads.CopyTo(J_group_squad + I_group_squad[group]);
   }

   FinalizeParTopo();

   group_svert.SetIJ(I_group_svert, J_group_svert);
   group_sedge.SetIJ(I_group_sedge, J_group_sedge);
   group_stria.SetIJ(I_group_stria, J_group_stria);
   group_squad.SetIJ(I_group_squad, J_group_squad);
}

void ParMesh::UniformRefinement2D()
{
   DeleteFaceNbrData();

   const int old_nv = NumOfVertices;

   // call Mesh::UniformRefinement2D so that it won't update the nodes
   {
      GridFunction *nodes = Nodes;
      Nodes = NULL;
      Mesh::UniformRefinement2D();
      Nodes = nodes;
   }

   // update the groups
   UniformRefineGroups2D(old_nv);

   UpdateNodes();
}

void ParMesh::UniformRefinement3D()
{
   DeleteFaceNbrData();

   const int old_nv = NumOfVertices;
   const int old_nedges = NumOfEdges;

   DSTable v_to_v(NumOfVertices);
   GetVertexToVertexTable(v_to_v);
   STable3D *faces_tbl = GetFacesTable();

   // call Mesh::UniformRefinement3D_base so that it won't update the nodes
   Array<int> f2qf;
   {
      GridFunction *nodes = Nodes;
      Nodes = NULL;
      UniformRefinement3D_base(&f2qf, &v_to_v);
      // Note: for meshes that have triangular faces, v_to_v is modified by the
      //       above call to return different edge indices - this is used when
      //       updating the groups. This is needed by ReorientTetMesh().
      Nodes = nodes;
   }

   // update the groups
   UniformRefineGroups3D(old_nv, old_nedges, v_to_v, *faces_tbl,
                         f2qf.Size() ? &f2qf : NULL);
   delete faces_tbl;

   UpdateNodes();
}

void ParMesh::NURBSUniformRefinement()
{
   if (MyRank == 0)
   {
      mfem::out << "\nParMesh::NURBSUniformRefinement : Not supported yet!\n";
   }
}

void ParMesh::PrintXG(std::ostream &out) const
{
   MFEM_ASSERT(Dim == spaceDim, "2D manifolds not supported");
   if (Dim == 3 && meshgen == 1)
   {
      int i, j, nv;
      const int *ind;

      out << "NETGEN_Neutral_Format\n";
      // print the vertices
      out << NumOfVertices << '\n';
      for (i = 0; i < NumOfVertices; i++)
      {
         for (j = 0; j < Dim; j++)
         {
            out << " " << vertices[i](j);
         }
         out << '\n';
      }

      // print the elements
      out << NumOfElements << '\n';
      for (i = 0; i < NumOfElements; i++)
      {
         nv = elements[i]->GetNVertices();
         ind = elements[i]->GetVertices();
         out << elements[i]->GetAttribute();
         for (j = 0; j < nv; j++)
         {
            out << " " << ind[j]+1;
         }
         out << '\n';
      }

      // print the boundary + shared faces information
      out << NumOfBdrElements + sface_lface.Size() << '\n';
      // boundary
      for (i = 0; i < NumOfBdrElements; i++)
      {
         nv = boundary[i]->GetNVertices();
         ind = boundary[i]->GetVertices();
         out << boundary[i]->GetAttribute();
         for (j = 0; j < nv; j++)
         {
            out << " " << ind[j]+1;
         }
         out << '\n';
      }
      // shared faces
      const int sf_attr =
         MyRank + 1 + (bdr_attributes.Size() > 0 ? bdr_attributes.Max() : 0);
      for (i = 0; i < shared_trias.Size(); i++)
      {
         ind = shared_trias[i].v;
         out << sf_attr;
         for (j = 0; j < 3; j++)
         {
            out << ' ' << ind[j]+1;
         }
         out << '\n';
      }
      // There are no quad shared faces
   }

   if (Dim == 3 && meshgen == 2)
   {
      int i, j, nv;
      const int *ind;

      out << "TrueGrid\n"
          << "1 " << NumOfVertices << " " << NumOfElements << " 0 0 0 0 0 0 0\n"
          << "0 0 0 1 0 0 0 0 0 0 0\n"
          << "0 0 " << NumOfBdrElements+sface_lface.Size()
          << " 0 0 0 0 0 0 0 0 0 0 0 0 0\n"
          << "0.0 0.0 0.0 0 0 0.0 0.0 0 0.0\n"
          << "0 0 0 0 0 0 0 0 0 0 0 0 0 0 0 0\n";

      // print the vertices
      for (i = 0; i < NumOfVertices; i++)
      {
         out << i+1 << " 0.0 " << vertices[i](0) << " " << vertices[i](1)
             << " " << vertices[i](2) << " 0.0\n";
      }

      // print the elements
      for (i = 0; i < NumOfElements; i++)
      {
         nv = elements[i]->GetNVertices();
         ind = elements[i]->GetVertices();
         out << i+1 << " " << elements[i]->GetAttribute();
         for (j = 0; j < nv; j++)
         {
            out << " " << ind[j]+1;
         }
         out << '\n';
      }

      // print the boundary information
      for (i = 0; i < NumOfBdrElements; i++)
      {
         nv = boundary[i]->GetNVertices();
         ind = boundary[i]->GetVertices();
         out << boundary[i]->GetAttribute();
         for (j = 0; j < nv; j++)
         {
            out << " " << ind[j]+1;
         }
         out << " 1.0 1.0 1.0 1.0\n";
      }

      // print the shared faces information
      const int sf_attr =
         MyRank + 1 + (bdr_attributes.Size() > 0 ? bdr_attributes.Max() : 0);
      // There are no shared triangle faces
      for (i = 0; i < shared_quads.Size(); i++)
      {
         ind = shared_quads[i].v;
         out << sf_attr;
         for (j = 0; j < 4; j++)
         {
            out << ' ' << ind[j]+1;
         }
         out << " 1.0 1.0 1.0 1.0\n";
      }
   }

   if (Dim == 2)
   {
      int i, j, attr;
      Array<int> v;

      out << "areamesh2\n\n";

      // print the boundary + shared edges information
      out << NumOfBdrElements + shared_edges.Size() << '\n';
      // boundary
      for (i = 0; i < NumOfBdrElements; i++)
      {
         attr = boundary[i]->GetAttribute();
         boundary[i]->GetVertices(v);
         out << attr << "     ";
         for (j = 0; j < v.Size(); j++)
         {
            out << v[j] + 1 << "   ";
         }
         out << '\n';
      }
      // shared edges
      for (i = 0; i < shared_edges.Size(); i++)
      {
         attr = shared_edges[i]->GetAttribute();
         shared_edges[i]->GetVertices(v);
         out << attr << "     ";
         for (j = 0; j < v.Size(); j++)
         {
            out << v[j] + 1 << "   ";
         }
         out << '\n';
      }

      // print the elements
      out << NumOfElements << '\n';
      for (i = 0; i < NumOfElements; i++)
      {
         attr = elements[i]->GetAttribute();
         elements[i]->GetVertices(v);

         out << attr << "   ";
         if ((j = GetElementType(i)) == Element::TRIANGLE)
         {
            out << 3 << "   ";
         }
         else if (j == Element::QUADRILATERAL)
         {
            out << 4 << "   ";
         }
         else if (j == Element::SEGMENT)
         {
            out << 2 << "   ";
         }
         for (j = 0; j < v.Size(); j++)
         {
            out << v[j] + 1 << "  ";
         }
         out << '\n';
      }

      // print the vertices
      out << NumOfVertices << '\n';
      for (i = 0; i < NumOfVertices; i++)
      {
         for (j = 0; j < Dim; j++)
         {
            out << vertices[i](j) << " ";
         }
         out << '\n';
      }
   }
   out.flush();
}

bool ParMesh::WantSkipSharedMaster(const NCMesh::Master &master) const
{
   // In 2D, this is a workaround for a CPU boundary rendering artifact. We need
   // to skip a shared master edge if one of its slaves has the same rank.

   const NCMesh::NCList &list = pncmesh->GetEdgeList();
   for (int i = master.slaves_begin; i < master.slaves_end; i++)
   {
      if (!pncmesh->IsGhost(1, list.slaves[i].index)) { return true; }
   }
   return false;
}

void ParMesh::Print(std::ostream &out) const
{
   bool print_shared = true;
   int i, j, shared_bdr_attr;
   Array<int> nc_shared_faces;

   if (NURBSext)
   {
      Printer(out); // does not print shared boundary
      return;
   }

   const Array<int>* s2l_face;
   if (!pncmesh)
   {
      s2l_face = ((Dim == 1) ? &svert_lvert :
                  ((Dim == 2) ? &sedge_ledge : &sface_lface));
   }
   else
   {
      s2l_face = &nc_shared_faces;
      if (Dim >= 2)
      {
         // get a list of all shared non-ghost faces
         const NCMesh::NCList& sfaces =
            (Dim == 3) ? pncmesh->GetSharedFaces() : pncmesh->GetSharedEdges();
         const int nfaces = GetNumFaces();
         for (unsigned i = 0; i < sfaces.conforming.size(); i++)
         {
            int index = sfaces.conforming[i].index;
            if (index < nfaces) { nc_shared_faces.Append(index); }
         }
         for (unsigned i = 0; i < sfaces.masters.size(); i++)
         {
            if (Dim == 2 && WantSkipSharedMaster(sfaces.masters[i])) { continue; }
            int index = sfaces.masters[i].index;
            if (index < nfaces) { nc_shared_faces.Append(index); }
         }
         for (unsigned i = 0; i < sfaces.slaves.size(); i++)
         {
            int index = sfaces.slaves[i].index;
            if (index < nfaces) { nc_shared_faces.Append(index); }
         }
      }
   }

   out << "MFEM mesh v1.0\n";

   // optional
   out <<
       "\n#\n# MFEM Geometry Types (see mesh/geom.hpp):\n#\n"
       "# POINT       = 0\n"
       "# SEGMENT     = 1\n"
       "# TRIANGLE    = 2\n"
       "# SQUARE      = 3\n"
       "# TETRAHEDRON = 4\n"
       "# CUBE        = 5\n"
       "# PRISM       = 6\n"
       "#\n";

   out << "\ndimension\n" << Dim
       << "\n\nelements\n" << NumOfElements << '\n';
   for (i = 0; i < NumOfElements; i++)
   {
      PrintElement(elements[i], out);
   }

   int num_bdr_elems = NumOfBdrElements;
   if (print_shared && Dim > 1)
   {
      num_bdr_elems += s2l_face->Size();
   }
   out << "\nboundary\n" << num_bdr_elems << '\n';
   for (i = 0; i < NumOfBdrElements; i++)
   {
      PrintElement(boundary[i], out);
   }

   if (print_shared && Dim > 1)
   {
      if (bdr_attributes.Size())
      {
         shared_bdr_attr = bdr_attributes.Max() + MyRank + 1;
      }
      else
      {
         shared_bdr_attr = MyRank + 1;
      }
      for (i = 0; i < s2l_face->Size(); i++)
      {
         // Modify the attributes of the faces (not used otherwise?)
         faces[(*s2l_face)[i]]->SetAttribute(shared_bdr_attr);
         PrintElement(faces[(*s2l_face)[i]], out);
      }
   }
   out << "\nvertices\n" << NumOfVertices << '\n';
   if (Nodes == NULL)
   {
      out << spaceDim << '\n';
      for (i = 0; i < NumOfVertices; i++)
      {
         out << vertices[i](0);
         for (j = 1; j < spaceDim; j++)
         {
            out << ' ' << vertices[i](j);
         }
         out << '\n';
      }
      out.flush();
   }
   else
   {
      out << "\nnodes\n";
      Nodes->Save(out);
   }
}

static void dump_element(const Element* elem, Array<int> &data)
{
   data.Append(elem->GetGeometryType());

   int nv = elem->GetNVertices();
   const int *v = elem->GetVertices();
   for (int i = 0; i < nv; i++)
   {
      data.Append(v[i]);
   }
}

void ParMesh::PrintAsOne(std::ostream &out)
{
   int i, j, k, p, nv_ne[2], &nv = nv_ne[0], &ne = nv_ne[1], vc;
   const int *v;
   MPI_Status status;
   Array<double> vert;
   Array<int> ints;

   if (MyRank == 0)
   {
      out << "MFEM mesh v1.0\n";

      // optional
      out <<
          "\n#\n# MFEM Geometry Types (see mesh/geom.hpp):\n#\n"
          "# POINT       = 0\n"
          "# SEGMENT     = 1\n"
          "# TRIANGLE    = 2\n"
          "# SQUARE      = 3\n"
          "# TETRAHEDRON = 4\n"
          "# CUBE        = 5\n"
          "#\n";

      out << "\ndimension\n" << Dim;
   }

   nv = NumOfElements;
   MPI_Reduce(&nv, &ne, 1, MPI_INT, MPI_SUM, 0, MyComm);
   if (MyRank == 0)
   {
      out << "\n\nelements\n" << ne << '\n';
      for (i = 0; i < NumOfElements; i++)
      {
         // processor number + 1 as attribute and geometry type
         out << 1 << ' ' << elements[i]->GetGeometryType();
         // vertices
         nv = elements[i]->GetNVertices();
         v  = elements[i]->GetVertices();
         for (j = 0; j < nv; j++)
         {
            out << ' ' << v[j];
         }
         out << '\n';
      }
      vc = NumOfVertices;
      for (p = 1; p < NRanks; p++)
      {
         MPI_Recv(nv_ne, 2, MPI_INT, p, 444, MyComm, &status);
         ints.SetSize(ne);
         if (ne)
         {
            MPI_Recv(&ints[0], ne, MPI_INT, p, 445, MyComm, &status);
         }
         for (i = 0; i < ne; )
         {
            // processor number + 1 as attribute and geometry type
            out << p+1 << ' ' << ints[i];
            // vertices
            k = Geometries.GetVertices(ints[i++])->GetNPoints();
            for (j = 0; j < k; j++)
            {
               out << ' ' << vc + ints[i++];
            }
            out << '\n';
         }
         vc += nv;
      }
   }
   else
   {
      // for each element send its geometry type and its vertices
      ne = 0;
      for (i = 0; i < NumOfElements; i++)
      {
         ne += 1 + elements[i]->GetNVertices();
      }
      nv = NumOfVertices;
      MPI_Send(nv_ne, 2, MPI_INT, 0, 444, MyComm);

      ints.Reserve(ne);
      ints.SetSize(0);
      for (i = 0; i < NumOfElements; i++)
      {
         dump_element(elements[i], ints);
      }
      MFEM_ASSERT(ints.Size() == ne, "");
      if (ne)
      {
         MPI_Send(&ints[0], ne, MPI_INT, 0, 445, MyComm);
      }
   }

   // boundary + shared boundary
   ne = NumOfBdrElements;
   if (!pncmesh)
   {
      ne += GetNSharedFaces();
   }
   else if (Dim > 1)
   {
      const NCMesh::NCList &list = pncmesh->GetSharedList(Dim - 1);
      ne += list.conforming.size() + list.masters.size() + list.slaves.size();
      // In addition to the number returned by GetNSharedFaces(), include the
      // the master shared faces as well.
   }
   ints.Reserve(ne * (1 + 2*(Dim-1))); // just an upper bound
   ints.SetSize(0);

   // for each boundary and shared boundary element send its geometry type
   // and its vertices
   ne = 0;
   for (i = j = 0; i < NumOfBdrElements; i++)
   {
      dump_element(boundary[i], ints); ne++;
   }
   if (!pncmesh)
   {
      switch (Dim)
      {
         case 2:
            for (i = 0; i < shared_edges.Size(); i++)
            {
               dump_element(shared_edges[i], ints); ne++;
            }
            break;

         case 3:
            for (i = 0; i < shared_trias.Size(); i++)
            {
               ints.Append(Geometry::TRIANGLE);
               ints.Append(shared_trias[i].v, 3);
               ne++;
            }
            for (i = 0; i < shared_quads.Size(); i++)
            {
               ints.Append(Geometry::SQUARE);
               ints.Append(shared_quads[i].v, 4);
               ne++;
            }
            break;

         default:
            MFEM_ABORT("invalid dimension: " << Dim);
      }
   }
   else if (Dim > 1)
   {
      const NCMesh::NCList &list = pncmesh->GetSharedList(Dim - 1);
      const int nfaces = GetNumFaces();
      for (i = 0; i < (int) list.conforming.size(); i++)
      {
         int index = list.conforming[i].index;
         if (index < nfaces) { dump_element(faces[index], ints); ne++; }
      }
      for (i = 0; i < (int) list.masters.size(); i++)
      {
         int index = list.masters[i].index;
         if (index < nfaces) { dump_element(faces[index], ints); ne++; }
      }
      for (i = 0; i < (int) list.slaves.size(); i++)
      {
         int index = list.slaves[i].index;
         if (index < nfaces) { dump_element(faces[index], ints); ne++; }
      }
   }

   MPI_Reduce(&ne, &k, 1, MPI_INT, MPI_SUM, 0, MyComm);
   if (MyRank == 0)
   {
      out << "\nboundary\n" << k << '\n';
      vc = 0;
      for (p = 0; p < NRanks; p++)
      {
         if (p)
         {
            MPI_Recv(nv_ne, 2, MPI_INT, p, 446, MyComm, &status);
            ints.SetSize(ne);
            if (ne)
            {
               MPI_Recv(ints.GetData(), ne, MPI_INT, p, 447, MyComm, &status);
            }
         }
         else
         {
            ne = ints.Size();
            nv = NumOfVertices;
         }
         for (i = 0; i < ne; )
         {
            // processor number + 1 as bdr. attr. and bdr. geometry type
            out << p+1 << ' ' << ints[i];
            k = Geometries.NumVerts[ints[i++]];
            // vertices
            for (j = 0; j < k; j++)
            {
               out << ' ' << vc + ints[i++];
            }
            out << '\n';
         }
         vc += nv;
      }
   }
   else
   {
      nv = NumOfVertices;
      ne = ints.Size();
      MPI_Send(nv_ne, 2, MPI_INT, 0, 446, MyComm);
      if (ne)
      {
         MPI_Send(ints.GetData(), ne, MPI_INT, 0, 447, MyComm);
      }
   }

   // vertices / nodes
   MPI_Reduce(&NumOfVertices, &nv, 1, MPI_INT, MPI_SUM, 0, MyComm);
   if (MyRank == 0)
   {
      out << "\nvertices\n" << nv << '\n';
   }
   if (Nodes == NULL)
   {
      if (MyRank == 0)
      {
         out << spaceDim << '\n';
         for (i = 0; i < NumOfVertices; i++)
         {
            out << vertices[i](0);
            for (j = 1; j < spaceDim; j++)
            {
               out << ' ' << vertices[i](j);
            }
            out << '\n';
         }
         for (p = 1; p < NRanks; p++)
         {
            MPI_Recv(&nv, 1, MPI_INT, p, 448, MyComm, &status);
            vert.SetSize(nv*spaceDim);
            if (nv)
            {
               MPI_Recv(&vert[0], nv*spaceDim, MPI_DOUBLE, p, 449, MyComm, &status);
            }
            for (i = 0; i < nv; i++)
            {
               out << vert[i*spaceDim];
               for (j = 1; j < spaceDim; j++)
               {
                  out << ' ' << vert[i*spaceDim+j];
               }
               out << '\n';
            }
         }
         out.flush();
      }
      else
      {
         MPI_Send(&NumOfVertices, 1, MPI_INT, 0, 448, MyComm);
         vert.SetSize(NumOfVertices*spaceDim);
         for (i = 0; i < NumOfVertices; i++)
         {
            for (j = 0; j < spaceDim; j++)
            {
               vert[i*spaceDim+j] = vertices[i](j);
            }
         }
         if (NumOfVertices)
         {
            MPI_Send(&vert[0], NumOfVertices*spaceDim, MPI_DOUBLE, 0, 449, MyComm);
         }
      }
   }
   else
   {
      if (MyRank == 0)
      {
         out << "\nnodes\n";
      }
      ParGridFunction *pnodes = dynamic_cast<ParGridFunction *>(Nodes);
      if (pnodes)
      {
         pnodes->SaveAsOne(out);
      }
      else
      {
         ParFiniteElementSpace *pfes =
            dynamic_cast<ParFiniteElementSpace *>(Nodes->FESpace());
         if (pfes)
         {
            // create a wrapper ParGridFunction
            ParGridFunction ParNodes(pfes, Nodes);
            ParNodes.SaveAsOne(out);
         }
         else
         {
            mfem_error("ParMesh::PrintAsOne : Nodes have no parallel info!");
         }
      }
   }
}

void ParMesh::PrintAsOneXG(std::ostream &out)
{
   MFEM_ASSERT(Dim == spaceDim, "2D Manifolds not supported.");
   if (Dim == 3 && meshgen == 1)
   {
      int i, j, k, nv, ne, p;
      const int *ind, *v;
      MPI_Status status;
      Array<double> vert;
      Array<int> ints;

      if (MyRank == 0)
      {
         out << "NETGEN_Neutral_Format\n";
         // print the vertices
         ne = NumOfVertices;
         MPI_Reduce(&ne, &nv, 1, MPI_INT, MPI_SUM, 0, MyComm);
         out << nv << '\n';
         for (i = 0; i < NumOfVertices; i++)
         {
            for (j = 0; j < Dim; j++)
            {
               out << " " << vertices[i](j);
            }
            out << '\n';
         }
         for (p = 1; p < NRanks; p++)
         {
            MPI_Recv(&nv, 1, MPI_INT, p, 444, MyComm, &status);
            vert.SetSize(Dim*nv);
            MPI_Recv(&vert[0], Dim*nv, MPI_DOUBLE, p, 445, MyComm, &status);
            for (i = 0; i < nv; i++)
            {
               for (j = 0; j < Dim; j++)
               {
                  out << " " << vert[Dim*i+j];
               }
               out << '\n';
            }
         }

         // print the elements
         nv = NumOfElements;
         MPI_Reduce(&nv, &ne, 1, MPI_INT, MPI_SUM, 0, MyComm);
         out << ne << '\n';
         for (i = 0; i < NumOfElements; i++)
         {
            nv = elements[i]->GetNVertices();
            ind = elements[i]->GetVertices();
            out << 1;
            for (j = 0; j < nv; j++)
            {
               out << " " << ind[j]+1;
            }
            out << '\n';
         }
         k = NumOfVertices;
         for (p = 1; p < NRanks; p++)
         {
            MPI_Recv(&nv, 1, MPI_INT, p, 444, MyComm, &status);
            MPI_Recv(&ne, 1, MPI_INT, p, 446, MyComm, &status);
            ints.SetSize(4*ne);
            MPI_Recv(&ints[0], 4*ne, MPI_INT, p, 447, MyComm, &status);
            for (i = 0; i < ne; i++)
            {
               out << p+1;
               for (j = 0; j < 4; j++)
               {
                  out << " " << k+ints[i*4+j]+1;
               }
               out << '\n';
            }
            k += nv;
         }
         // print the boundary + shared faces information
         nv = NumOfBdrElements + sface_lface.Size();
         MPI_Reduce(&nv, &ne, 1, MPI_INT, MPI_SUM, 0, MyComm);
         out << ne << '\n';
         // boundary
         for (i = 0; i < NumOfBdrElements; i++)
         {
            nv = boundary[i]->GetNVertices();
            ind = boundary[i]->GetVertices();
            out << 1;
            for (j = 0; j < nv; j++)
            {
               out << " " << ind[j]+1;
            }
            out << '\n';
         }
         // shared faces
         const int sf_attr =
            MyRank + 1 + (bdr_attributes.Size() > 0 ? bdr_attributes.Max() : 0);
         for (i = 0; i < shared_trias.Size(); i++)
         {
            ind = shared_trias[i].v;
            out << sf_attr;
            for (j = 0; j < 3; j++)
            {
               out << ' ' << ind[j]+1;
            }
            out << '\n';
         }
         // There are no quad shared faces
         k = NumOfVertices;
         for (p = 1; p < NRanks; p++)
         {
            MPI_Recv(&nv, 1, MPI_INT, p, 444, MyComm, &status);
            MPI_Recv(&ne, 1, MPI_INT, p, 446, MyComm, &status);
            ints.SetSize(3*ne);
            MPI_Recv(&ints[0], 3*ne, MPI_INT, p, 447, MyComm, &status);
            for (i = 0; i < ne; i++)
            {
               out << p+1;
               for (j = 0; j < 3; j++)
               {
                  out << ' ' << k+ints[i*3+j]+1;
               }
               out << '\n';
            }
            k += nv;
         }
      }
      else
      {
         ne = NumOfVertices;
         MPI_Reduce(&ne, &nv, 1, MPI_INT, MPI_SUM, 0, MyComm);
         MPI_Send(&NumOfVertices, 1, MPI_INT, 0, 444, MyComm);
         vert.SetSize(Dim*NumOfVertices);
         for (i = 0; i < NumOfVertices; i++)
            for (j = 0; j < Dim; j++)
            {
               vert[Dim*i+j] = vertices[i](j);
            }
         MPI_Send(&vert[0], Dim*NumOfVertices, MPI_DOUBLE,
                  0, 445, MyComm);
         // elements
         ne = NumOfElements;
         MPI_Reduce(&ne, &nv, 1, MPI_INT, MPI_SUM, 0, MyComm);
         MPI_Send(&NumOfVertices, 1, MPI_INT, 0, 444, MyComm);
         MPI_Send(&NumOfElements, 1, MPI_INT, 0, 446, MyComm);
         ints.SetSize(NumOfElements*4);
         for (i = 0; i < NumOfElements; i++)
         {
            v = elements[i]->GetVertices();
            for (j = 0; j < 4; j++)
            {
               ints[4*i+j] = v[j];
            }
         }
         MPI_Send(&ints[0], 4*NumOfElements, MPI_INT, 0, 447, MyComm);
         // boundary + shared faces
         nv = NumOfBdrElements + sface_lface.Size();
         MPI_Reduce(&nv, &ne, 1, MPI_INT, MPI_SUM, 0, MyComm);
         MPI_Send(&NumOfVertices, 1, MPI_INT, 0, 444, MyComm);
         ne = NumOfBdrElements + sface_lface.Size();
         MPI_Send(&ne, 1, MPI_INT, 0, 446, MyComm);
         ints.SetSize(3*ne);
         for (i = 0; i < NumOfBdrElements; i++)
         {
            v = boundary[i]->GetVertices();
            for (j = 0; j < 3; j++)
            {
               ints[3*i+j] = v[j];
            }
         }
         for ( ; i < ne; i++)
         {
            v = shared_trias[i-NumOfBdrElements].v; // tet mesh
            for (j = 0; j < 3; j++)
            {
               ints[3*i+j] = v[j];
            }
         }
         MPI_Send(&ints[0], 3*ne, MPI_INT, 0, 447, MyComm);
      }
   }

   if (Dim == 3 && meshgen == 2)
   {
      int i, j, k, nv, ne, p;
      const int *ind, *v;
      MPI_Status status;
      Array<double> vert;
      Array<int> ints;

      int TG_nv, TG_ne, TG_nbe;

      if (MyRank == 0)
      {
         MPI_Reduce(&NumOfVertices, &TG_nv, 1, MPI_INT, MPI_SUM, 0, MyComm);
         MPI_Reduce(&NumOfElements, &TG_ne, 1, MPI_INT, MPI_SUM, 0, MyComm);
         nv = NumOfBdrElements + sface_lface.Size();
         MPI_Reduce(&nv, &TG_nbe, 1, MPI_INT, MPI_SUM, 0, MyComm);

         out << "TrueGrid\n"
             << "1 " << TG_nv << " " << TG_ne << " 0 0 0 0 0 0 0\n"
             << "0 0 0 1 0 0 0 0 0 0 0\n"
             << "0 0 " << TG_nbe << " 0 0 0 0 0 0 0 0 0 0 0 0 0\n"
             << "0.0 0.0 0.0 0 0 0.0 0.0 0 0.0\n"
             << "0 0 0 0 0 0 0 0 0 0 0 0 0 0 0 0\n";

         // print the vertices
         nv = TG_nv;
         for (i = 0; i < NumOfVertices; i++)
         {
            out << i+1 << " 0.0 " << vertices[i](0) << " " << vertices[i](1)
                << " " << vertices[i](2) << " 0.0\n";
         }
         for (p = 1; p < NRanks; p++)
         {
            MPI_Recv(&nv, 1, MPI_INT, p, 444, MyComm, &status);
            vert.SetSize(Dim*nv);
            MPI_Recv(&vert[0], Dim*nv, MPI_DOUBLE, p, 445, MyComm, &status);
            for (i = 0; i < nv; i++)
            {
               out << i+1 << " 0.0 " << vert[Dim*i] << " " << vert[Dim*i+1]
                   << " " << vert[Dim*i+2] << " 0.0\n";
            }
         }

         // print the elements
         ne = TG_ne;
         for (i = 0; i < NumOfElements; i++)
         {
            nv = elements[i]->GetNVertices();
            ind = elements[i]->GetVertices();
            out << i+1 << " " << 1;
            for (j = 0; j < nv; j++)
            {
               out << " " << ind[j]+1;
            }
            out << '\n';
         }
         k = NumOfVertices;
         for (p = 1; p < NRanks; p++)
         {
            MPI_Recv(&nv, 1, MPI_INT, p, 444, MyComm, &status);
            MPI_Recv(&ne, 1, MPI_INT, p, 446, MyComm, &status);
            ints.SetSize(8*ne);
            MPI_Recv(&ints[0], 8*ne, MPI_INT, p, 447, MyComm, &status);
            for (i = 0; i < ne; i++)
            {
               out << i+1 << " " << p+1;
               for (j = 0; j < 8; j++)
               {
                  out << " " << k+ints[i*8+j]+1;
               }
               out << '\n';
            }
            k += nv;
         }

         // print the boundary + shared faces information
         ne = TG_nbe;
         // boundary
         for (i = 0; i < NumOfBdrElements; i++)
         {
            nv = boundary[i]->GetNVertices();
            ind = boundary[i]->GetVertices();
            out << 1;
            for (j = 0; j < nv; j++)
            {
               out << " " << ind[j]+1;
            }
            out << " 1.0 1.0 1.0 1.0\n";
         }
         // shared faces
         const int sf_attr =
            MyRank + 1 + (bdr_attributes.Size() > 0 ? bdr_attributes.Max() : 0);
         // There are no shared triangle faces
         for (i = 0; i < shared_quads.Size(); i++)
         {
            ind = shared_quads[i].v;
            out << sf_attr;
            for (j = 0; j < 4; j++)
            {
               out << ' ' << ind[j]+1;
            }
            out << " 1.0 1.0 1.0 1.0\n";
         }
         k = NumOfVertices;
         for (p = 1; p < NRanks; p++)
         {
            MPI_Recv(&nv, 1, MPI_INT, p, 444, MyComm, &status);
            MPI_Recv(&ne, 1, MPI_INT, p, 446, MyComm, &status);
            ints.SetSize(4*ne);
            MPI_Recv(&ints[0], 4*ne, MPI_INT, p, 447, MyComm, &status);
            for (i = 0; i < ne; i++)
            {
               out << p+1;
               for (j = 0; j < 4; j++)
               {
                  out << " " << k+ints[i*4+j]+1;
               }
               out << " 1.0 1.0 1.0 1.0\n";
            }
            k += nv;
         }
      }
      else
      {
         MPI_Reduce(&NumOfVertices, &TG_nv, 1, MPI_INT, MPI_SUM, 0, MyComm);
         MPI_Reduce(&NumOfElements, &TG_ne, 1, MPI_INT, MPI_SUM, 0, MyComm);
         nv = NumOfBdrElements + sface_lface.Size();
         MPI_Reduce(&nv, &TG_nbe, 1, MPI_INT, MPI_SUM, 0, MyComm);

         MPI_Send(&NumOfVertices, 1, MPI_INT, 0, 444, MyComm);
         vert.SetSize(Dim*NumOfVertices);
         for (i = 0; i < NumOfVertices; i++)
            for (j = 0; j < Dim; j++)
            {
               vert[Dim*i+j] = vertices[i](j);
            }
         MPI_Send(&vert[0], Dim*NumOfVertices, MPI_DOUBLE, 0, 445, MyComm);
         // elements
         MPI_Send(&NumOfVertices, 1, MPI_INT, 0, 444, MyComm);
         MPI_Send(&NumOfElements, 1, MPI_INT, 0, 446, MyComm);
         ints.SetSize(NumOfElements*8);
         for (i = 0; i < NumOfElements; i++)
         {
            v = elements[i]->GetVertices();
            for (j = 0; j < 8; j++)
            {
               ints[8*i+j] = v[j];
            }
         }
         MPI_Send(&ints[0], 8*NumOfElements, MPI_INT, 0, 447, MyComm);
         // boundary + shared faces
         MPI_Send(&NumOfVertices, 1, MPI_INT, 0, 444, MyComm);
         ne = NumOfBdrElements + sface_lface.Size();
         MPI_Send(&ne, 1, MPI_INT, 0, 446, MyComm);
         ints.SetSize(4*ne);
         for (i = 0; i < NumOfBdrElements; i++)
         {
            v = boundary[i]->GetVertices();
            for (j = 0; j < 4; j++)
            {
               ints[4*i+j] = v[j];
            }
         }
         for ( ; i < ne; i++)
         {
            v = shared_quads[i-NumOfBdrElements].v; // hex mesh
            for (j = 0; j < 4; j++)
            {
               ints[4*i+j] = v[j];
            }
         }
         MPI_Send(&ints[0], 4*ne, MPI_INT, 0, 447, MyComm);
      }
   }

   if (Dim == 2)
   {
      int i, j, k, attr, nv, ne, p;
      Array<int> v;
      MPI_Status status;
      Array<double> vert;
      Array<int> ints;

      if (MyRank == 0)
      {
         out << "areamesh2\n\n";

         // print the boundary + shared edges information
         nv = NumOfBdrElements + shared_edges.Size();
         MPI_Reduce(&nv, &ne, 1, MPI_INT, MPI_SUM, 0, MyComm);
         out << ne << '\n';
         // boundary
         for (i = 0; i < NumOfBdrElements; i++)
         {
            attr = boundary[i]->GetAttribute();
            boundary[i]->GetVertices(v);
            out << attr << "     ";
            for (j = 0; j < v.Size(); j++)
            {
               out << v[j] + 1 << "   ";
            }
            out << '\n';
         }
         // shared edges
         for (i = 0; i < shared_edges.Size(); i++)
         {
            attr = shared_edges[i]->GetAttribute();
            shared_edges[i]->GetVertices(v);
            out << attr << "     ";
            for (j = 0; j < v.Size(); j++)
            {
               out << v[j] + 1 << "   ";
            }
            out << '\n';
         }
         k = NumOfVertices;
         for (p = 1; p < NRanks; p++)
         {
            MPI_Recv(&nv, 1, MPI_INT, p, 444, MyComm, &status);
            MPI_Recv(&ne, 1, MPI_INT, p, 446, MyComm, &status);
            ints.SetSize(2*ne);
            MPI_Recv(&ints[0], 2*ne, MPI_INT, p, 447, MyComm, &status);
            for (i = 0; i < ne; i++)
            {
               out << p+1;
               for (j = 0; j < 2; j++)
               {
                  out << " " << k+ints[i*2+j]+1;
               }
               out << '\n';
            }
            k += nv;
         }

         // print the elements
         nv = NumOfElements;
         MPI_Reduce(&nv, &ne, 1, MPI_INT, MPI_SUM, 0, MyComm);
         out << ne << '\n';
         for (i = 0; i < NumOfElements; i++)
         {
            // attr = elements[i]->GetAttribute(); // not used
            elements[i]->GetVertices(v);
            out << 1 << "   " << 3 << "   ";
            for (j = 0; j < v.Size(); j++)
            {
               out << v[j] + 1 << "  ";
            }
            out << '\n';
         }
         k = NumOfVertices;
         for (p = 1; p < NRanks; p++)
         {
            MPI_Recv(&nv, 1, MPI_INT, p, 444, MyComm, &status);
            MPI_Recv(&ne, 1, MPI_INT, p, 446, MyComm, &status);
            ints.SetSize(3*ne);
            MPI_Recv(&ints[0], 3*ne, MPI_INT, p, 447, MyComm, &status);
            for (i = 0; i < ne; i++)
            {
               out << p+1 << " " << 3;
               for (j = 0; j < 3; j++)
               {
                  out << " " << k+ints[i*3+j]+1;
               }
               out << '\n';
            }
            k += nv;
         }

         // print the vertices
         ne = NumOfVertices;
         MPI_Reduce(&ne, &nv, 1, MPI_INT, MPI_SUM, 0, MyComm);
         out << nv << '\n';
         for (i = 0; i < NumOfVertices; i++)
         {
            for (j = 0; j < Dim; j++)
            {
               out << vertices[i](j) << " ";
            }
            out << '\n';
         }
         for (p = 1; p < NRanks; p++)
         {
            MPI_Recv(&nv, 1, MPI_INT, p, 444, MyComm, &status);
            vert.SetSize(Dim*nv);
            MPI_Recv(&vert[0], Dim*nv, MPI_DOUBLE, p, 445, MyComm, &status);
            for (i = 0; i < nv; i++)
            {
               for (j = 0; j < Dim; j++)
               {
                  out << " " << vert[Dim*i+j];
               }
               out << '\n';
            }
         }
      }
      else
      {
         // boundary + shared faces
         nv = NumOfBdrElements + shared_edges.Size();
         MPI_Reduce(&nv, &ne, 1, MPI_INT, MPI_SUM, 0, MyComm);
         MPI_Send(&NumOfVertices, 1, MPI_INT, 0, 444, MyComm);
         ne = NumOfBdrElements + shared_edges.Size();
         MPI_Send(&ne, 1, MPI_INT, 0, 446, MyComm);
         ints.SetSize(2*ne);
         for (i = 0; i < NumOfBdrElements; i++)
         {
            boundary[i]->GetVertices(v);
            for (j = 0; j < 2; j++)
            {
               ints[2*i+j] = v[j];
            }
         }
         for ( ; i < ne; i++)
         {
            shared_edges[i-NumOfBdrElements]->GetVertices(v);
            for (j = 0; j < 2; j++)
            {
               ints[2*i+j] = v[j];
            }
         }
         MPI_Send(&ints[0], 2*ne, MPI_INT, 0, 447, MyComm);
         // elements
         ne = NumOfElements;
         MPI_Reduce(&ne, &nv, 1, MPI_INT, MPI_SUM, 0, MyComm);
         MPI_Send(&NumOfVertices, 1, MPI_INT, 0, 444, MyComm);
         MPI_Send(&NumOfElements, 1, MPI_INT, 0, 446, MyComm);
         ints.SetSize(NumOfElements*3);
         for (i = 0; i < NumOfElements; i++)
         {
            elements[i]->GetVertices(v);
            for (j = 0; j < 3; j++)
            {
               ints[3*i+j] = v[j];
            }
         }
         MPI_Send(&ints[0], 3*NumOfElements, MPI_INT, 0, 447, MyComm);
         // vertices
         ne = NumOfVertices;
         MPI_Reduce(&ne, &nv, 1, MPI_INT, MPI_SUM, 0, MyComm);
         MPI_Send(&NumOfVertices, 1, MPI_INT, 0, 444, MyComm);
         vert.SetSize(Dim*NumOfVertices);
         for (i = 0; i < NumOfVertices; i++)
            for (j = 0; j < Dim; j++)
            {
               vert[Dim*i+j] = vertices[i](j);
            }
         MPI_Send(&vert[0], Dim*NumOfVertices, MPI_DOUBLE,
                  0, 445, MyComm);
      }
   }
}

void ParMesh::GetBoundingBox(Vector &gp_min, Vector &gp_max, int ref)
{
   int sdim;
   Vector p_min, p_max;

   this->Mesh::GetBoundingBox(p_min, p_max, ref);

   sdim = SpaceDimension();

   gp_min.SetSize(sdim);
   gp_max.SetSize(sdim);

   MPI_Allreduce(p_min.GetData(), gp_min, sdim, MPI_DOUBLE, MPI_MIN, MyComm);
   MPI_Allreduce(p_max.GetData(), gp_max, sdim, MPI_DOUBLE, MPI_MAX, MyComm);
}

void ParMesh::GetCharacteristics(double &gh_min, double &gh_max,
                                 double &gk_min, double &gk_max)
{
   double h_min, h_max, kappa_min, kappa_max;

   this->Mesh::GetCharacteristics(h_min, h_max, kappa_min, kappa_max);

   MPI_Allreduce(&h_min, &gh_min, 1, MPI_DOUBLE, MPI_MIN, MyComm);
   MPI_Allreduce(&h_max, &gh_max, 1, MPI_DOUBLE, MPI_MAX, MyComm);
   MPI_Allreduce(&kappa_min, &gk_min, 1, MPI_DOUBLE, MPI_MIN, MyComm);
   MPI_Allreduce(&kappa_max, &gk_max, 1, MPI_DOUBLE, MPI_MAX, MyComm);
}

void ParMesh::PrintInfo(std::ostream &out)
{
   int i;
   DenseMatrix J(Dim);
   double h_min, h_max, kappa_min, kappa_max, h, kappa;

   if (MyRank == 0)
   {
      out << "Parallel Mesh Stats:" << '\n';
   }

   for (i = 0; i < NumOfElements; i++)
   {
      GetElementJacobian(i, J);
      h = pow(fabs(J.Weight()), 1.0/double(Dim));
      kappa = (Dim == spaceDim) ?
              J.CalcSingularvalue(0) / J.CalcSingularvalue(Dim-1) : -1.0;
      if (i == 0)
      {
         h_min = h_max = h;
         kappa_min = kappa_max = kappa;
      }
      else
      {
         if (h < h_min) { h_min = h; }
         if (h > h_max) { h_max = h; }
         if (kappa < kappa_min) { kappa_min = kappa; }
         if (kappa > kappa_max) { kappa_max = kappa; }
      }
   }

   double gh_min, gh_max, gk_min, gk_max;
   MPI_Reduce(&h_min, &gh_min, 1, MPI_DOUBLE, MPI_MIN, 0, MyComm);
   MPI_Reduce(&h_max, &gh_max, 1, MPI_DOUBLE, MPI_MAX, 0, MyComm);
   MPI_Reduce(&kappa_min, &gk_min, 1, MPI_DOUBLE, MPI_MIN, 0, MyComm);
   MPI_Reduce(&kappa_max, &gk_max, 1, MPI_DOUBLE, MPI_MAX, 0, MyComm);

   // TODO: collect and print stats by geometry

   long ldata[5]; // vert, edge, face, elem, neighbors;
   long mindata[5], maxdata[5], sumdata[5];

   // count locally owned vertices, edges, and faces
   ldata[0] = GetNV();
   ldata[1] = GetNEdges();
   ldata[2] = GetNFaces();
   ldata[3] = GetNE();
   ldata[4] = gtopo.GetNumNeighbors()-1;
   for (int gr = 1; gr < GetNGroups(); gr++)
   {
      if (!gtopo.IAmMaster(gr)) // we are not the master
      {
         ldata[0] -= group_svert.RowSize(gr-1);
         ldata[1] -= group_sedge.RowSize(gr-1);
         ldata[2] -= group_stria.RowSize(gr-1);
         ldata[2] -= group_squad.RowSize(gr-1);
      }
   }

   MPI_Reduce(ldata, mindata, 5, MPI_LONG, MPI_MIN, 0, MyComm);
   MPI_Reduce(ldata, sumdata, 5, MPI_LONG, MPI_SUM, 0, MyComm);
   MPI_Reduce(ldata, maxdata, 5, MPI_LONG, MPI_MAX, 0, MyComm);

   if (MyRank == 0)
   {
      out << '\n'
          << "           "
          << setw(12) << "minimum"
          << setw(12) << "average"
          << setw(12) << "maximum"
          << setw(12) << "total" << '\n';
      out << " vertices  "
          << setw(12) << mindata[0]
          << setw(12) << sumdata[0]/NRanks
          << setw(12) << maxdata[0]
          << setw(12) << sumdata[0] << '\n';
      out << " edges     "
          << setw(12) << mindata[1]
          << setw(12) << sumdata[1]/NRanks
          << setw(12) << maxdata[1]
          << setw(12) << sumdata[1] << '\n';
      if (Dim == 3)
      {
         out << " faces     "
             << setw(12) << mindata[2]
             << setw(12) << sumdata[2]/NRanks
             << setw(12) << maxdata[2]
             << setw(12) << sumdata[2] << '\n';
      }
      out << " elements  "
          << setw(12) << mindata[3]
          << setw(12) << sumdata[3]/NRanks
          << setw(12) << maxdata[3]
          << setw(12) << sumdata[3] << '\n';
      out << " neighbors "
          << setw(12) << mindata[4]
          << setw(12) << sumdata[4]/NRanks
          << setw(12) << maxdata[4] << '\n';
      out << '\n'
          << "       "
          << setw(12) << "minimum"
          << setw(12) << "maximum" << '\n';
      out << " h     "
          << setw(12) << gh_min
          << setw(12) << gh_max << '\n';
      out << " kappa "
          << setw(12) << gk_min
          << setw(12) << gk_max << '\n';
      out << std::flush;
   }
}

long ParMesh::ReduceInt(int value) const
{
   long local = value, global;
   MPI_Allreduce(&local, &global, 1, MPI_LONG, MPI_SUM, MyComm);
   return global;
}

void ParMesh::ParPrint(ostream &out) const
{
   if (NURBSext || pncmesh)
   {
      // TODO: AMR meshes, NURBS meshes.
      Print(out);
      return;
   }

   // Write out serial mesh.  Tell serial mesh to deliniate the end of it's
   // output with 'mfem_serial_mesh_end' instead of 'mfem_mesh_end', as we will
   // be adding additional parallel mesh information.
   Printer(out, "mfem_serial_mesh_end");

   // write out group topology info.
   gtopo.Save(out);

   out << "\ntotal_shared_vertices " << svert_lvert.Size() << '\n';
   if (Dim >= 2)
   {
      out << "total_shared_edges " << shared_edges.Size() << '\n';
   }
   if (Dim >= 3)
   {
      out << "total_shared_faces " << sface_lface.Size() << '\n';
   }
   for (int gr = 1; gr < GetNGroups(); gr++)
   {
      {
         const int  nv = group_svert.RowSize(gr-1);
         const int *sv = group_svert.GetRow(gr-1);
         out << "\n# group " << gr << "\nshared_vertices " << nv << '\n';
         for (int i = 0; i < nv; i++)
         {
            out << svert_lvert[sv[i]] << '\n';
         }
      }
      if (Dim >= 2)
      {
         const int  ne = group_sedge.RowSize(gr-1);
         const int *se = group_sedge.GetRow(gr-1);
         out << "\nshared_edges " << ne << '\n';
         for (int i = 0; i < ne; i++)
         {
            const int *v = shared_edges[se[i]]->GetVertices();
            out << v[0] << ' ' << v[1] << '\n';
         }
      }
      if (Dim >= 3)
      {
         const int  nt = group_stria.RowSize(gr-1);
         const int *st = group_stria.GetRow(gr-1);
         const int  nq = group_squad.RowSize(gr-1);
         const int *sq = group_squad.GetRow(gr-1);
         out << "\nshared_faces " << nt+nq << '\n';
         for (int i = 0; i < nt; i++)
         {
            out << Geometry::TRIANGLE;
            const int *v = shared_trias[st[i]].v;
            for (int j = 0; j < 3; j++) { out << ' ' << v[j]; }
            out << '\n';
         }
         for (int i = 0; i < nq; i++)
         {
            out << Geometry::SQUARE;
            const int *v = shared_quads[sq[i]].v;
            for (int j = 0; j < 4; j++) { out << ' ' << v[j]; }
            out << '\n';
         }
      }
   }

   // Write out section end tag for mesh.
   out << "\nmfem_mesh_end" << endl;
}

int ParMesh::FindPoints(DenseMatrix& point_mat, Array<int>& elem_id,
                        Array<IntegrationPoint>& ip, bool warn,
                        InverseElementTransformation *inv_trans)
{
   const int npts = point_mat.Width();
   if (npts == 0) { return 0; }

   const bool no_warn = false;
   Mesh::FindPoints(point_mat, elem_id, ip, no_warn, inv_trans);

   // If multiple processors find the same point, we need to choose only one of
   // the processors to mark that point as found.
   // Here, we choose the processor with the minimal rank.

   Array<int> my_point_rank(npts), glob_point_rank(npts);
   for (int k = 0; k < npts; k++)
   {
      my_point_rank[k] = (elem_id[k] == -1) ? NRanks : MyRank;
   }

   MPI_Allreduce(my_point_rank.GetData(), glob_point_rank.GetData(), npts,
                 MPI_INT, MPI_MIN, MyComm);

   int pts_found = 0;
   for (int k = 0; k < npts; k++)
   {
      if (glob_point_rank[k] == NRanks) { elem_id[k] = -1; }
      else
      {
         pts_found++;
         if (glob_point_rank[k] != MyRank) { elem_id[k] = -2; }
      }
   }
   if (warn && pts_found != npts && MyRank == 0)
   {
      MFEM_WARNING((npts-pts_found) << " points were not found");
   }
   return pts_found;
}

static void PrintVertex(const Vertex &v, int space_dim, ostream &out)
{
   out << v(0);
   for (int d = 1; d < space_dim; d++)
   {
      out << ' ' << v(d);
   }
}

void ParMesh::PrintSharedEntities(const char *fname_prefix) const
{
   stringstream out_name;
   out_name << fname_prefix << '_' << setw(5) << setfill('0') << MyRank
            << ".shared_entities";
   ofstream out(out_name.str().c_str());
   out.precision(16);

   gtopo.Save(out);

   out << "\ntotal_shared_vertices " << svert_lvert.Size() << '\n';
   if (Dim >= 2)
   {
      out << "total_shared_edges " << shared_edges.Size() << '\n';
   }
   if (Dim >= 3)
   {
      out << "total_shared_faces " << sface_lface.Size() << '\n';
   }
   for (int gr = 1; gr < GetNGroups(); gr++)
   {
      {
         const int  nv = group_svert.RowSize(gr-1);
         const int *sv = group_svert.GetRow(gr-1);
         out << "\n# group " << gr << "\n\nshared_vertices " << nv << '\n';
         for (int i = 0; i < nv; i++)
         {
            const int lvi = svert_lvert[sv[i]];
            // out << lvi << '\n';
            PrintVertex(vertices[lvi], spaceDim, out);
            out << '\n';
         }
      }
      if (Dim >= 2)
      {
         const int  ne = group_sedge.RowSize(gr-1);
         const int *se = group_sedge.GetRow(gr-1);
         out << "\nshared_edges " << ne << '\n';
         for (int i = 0; i < ne; i++)
         {
            const int *v = shared_edges[se[i]]->GetVertices();
            // out << v[0] << ' ' << v[1] << '\n';
            PrintVertex(vertices[v[0]], spaceDim, out);
            out << " | ";
            PrintVertex(vertices[v[1]], spaceDim, out);
            out << '\n';
         }
      }
      if (Dim >= 3)
      {
         const int  nt = group_stria.RowSize(gr-1);
         const int *st = group_stria.GetRow(gr-1);
         const int  nq = group_squad.RowSize(gr-1);
         const int *sq = group_squad.GetRow(gr-1);
         out << "\nshared_faces " << nt+nq << '\n';
         for (int i = 0; i < nt; i++)
         {
            const int *v = shared_trias[st[i]].v;
#if 0
            out << Geometry::TRIANGLE;
            for (int j = 0; j < 3; j++) { out << ' ' << v[j]; }
            out << '\n';
#endif
            for (int j = 0; j < 3; j++)
            {
               PrintVertex(vertices[v[j]], spaceDim, out);
               (j < 2) ? out << " | " : out << '\n';
            }
         }
         for (int i = 0; i < nq; i++)
         {
            const int *v = shared_quads[sq[i]].v;
#if 0
            out << Geometry::SQUARE;
            for (int j = 0; j < 4; j++) { out << ' ' << v[j]; }
            out << '\n';
#endif
            for (int j = 0; j < 4; j++)
            {
               PrintVertex(vertices[v[j]], spaceDim, out);
               (j < 3) ? out << " | " : out << '\n';
            }
         }
      }
   }
}

ParMesh::~ParMesh()
{
   delete pncmesh;
   ncmesh = pncmesh = NULL;

   DeleteFaceNbrData();

   for (int i = 0; i < shared_edges.Size(); i++)
   {
      FreeElement(shared_edges[i]);
   }

   // The Mesh destructor is called automatically
}

}

#endif<|MERGE_RESOLUTION|>--- conflicted
+++ resolved
@@ -2398,10 +2398,8 @@
              : shared.slaves[sface - csize].index;
    }
 }
-<<<<<<< HEAD
+
 /*
-=======
-
 // shift cyclically 3 integers a, b, c, so that the smallest of
 // order[a], order[b], order[c] is first
 static inline
@@ -2428,7 +2426,6 @@
    }
 }
 
->>>>>>> b6d50d0b
 void ParMesh::ReorientTetMesh()
 {
    if (Dim != 3 || !(meshgen & 1))
