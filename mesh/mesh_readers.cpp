// Copyright (c) 2010, Lawrence Livermore National Security, LLC. Produced at
// the Lawrence Livermore National Laboratory. LLNL-CODE-443211. All Rights
// reserved. See file COPYRIGHT for details.
//
// This file is part of the MFEM library. For more information and source code
// availability see http://mfem.org.
//
// MFEM is free software; you can redistribute it and/or modify it under the
// terms of the GNU Lesser General Public License (as published by the Free
// Software Foundation) version 2.1 dated February 1999.

#include "mesh_headers.hpp"
#include "../fem/fem.hpp"
#include "../general/text.hpp"

#include <iostream>
#include <cstdio>

#ifdef MFEM_USE_NETCDF
#include "netcdf.h"
#endif

using namespace std;

namespace mfem
{

bool Mesh::remove_unused_vertices = true;

void Mesh::ReadMFEMMesh(std::istream &input, bool mfem_v11, int &curved)
{
   // Read MFEM mesh v1.0 format
   string ident;

   // read lines beginning with '#' (comments)
   skip_comment_lines(input, '#');
   input >> ident; // 'dimension'

   MFEM_VERIFY(ident == "dimension", "invalid mesh file");
   input >> Dim;

   skip_comment_lines(input, '#');
   input >> ident; // 'elements'

   MFEM_VERIFY(ident == "elements", "invalid mesh file");
   input >> NumOfElements;
   elements.SetSize(NumOfElements);
   for (int j = 0; j < NumOfElements; j++)
   {
      elements[j] = ReadElement(input);
   }

   skip_comment_lines(input, '#');
   input >> ident; // 'boundary'

   MFEM_VERIFY(ident == "boundary", "invalid mesh file");
   input >> NumOfBdrElements;
   boundary.SetSize(NumOfBdrElements);
   for (int j = 0; j < NumOfBdrElements; j++)
   {
      boundary[j] = ReadElement(input);
   }

   skip_comment_lines(input, '#');
   input >> ident;
   /*
   if (ident == "entity_sets")
   {
     ent_sets = new EntitySets(*this);
     ent_sets->Load(input);
     if ( ent_sets->GetNumSets(EntitySets::FACE) > 0 && faces.Size() == 0 )
     {
       GetElementToFaceTable();
       GenerateFaces();
     }

     skip_comment_lines(input, '#');
     input >> ident;
   }
   */
   if (mfem_v11 && ident == "vertex_parents")
   {
      ncmesh = new NCMesh(this, &input);
      // NOTE: the constructor above will call LoadVertexParents

      skip_comment_lines(input, '#');
      input >> ident;

      if (ident == "coarse_elements")
      {
         ncmesh->LoadCoarseElements(input);

         skip_comment_lines(input, '#');
         input >> ident;
      }
   }

   MFEM_VERIFY(ident == "vertices", "invalid mesh file");
   input >> NumOfVertices;
   vertices.SetSize(NumOfVertices);

   input >> ws >> ident;
   if (ident != "nodes")
   {
      // read the vertices
      spaceDim = atoi(ident.c_str());
      for (int j = 0; j < NumOfVertices; j++)
      {
         for (int i = 0; i < spaceDim; i++)
         {
            input >> vertices[j](i);
         }
      }

      // initialize vertex positions in NCMesh
      if (ncmesh) { ncmesh->SetVertexPositions(vertices); }
   }
   else
   {
      // prepare to read the nodes
      input >> ws;
      curved = 1;
   }

<<<<<<< HEAD
   ent_sets = new EntitySets(*this);
   ent_sets->Load(input);
   if ( ent_sets->GetNumSets(EntitySets::FACE) > 0 && faces.Size() == 0 )
   {
      GetElementToFaceTable();
      GenerateFaces();
   }
=======
   // When visualizing solutions on non-conforming grids, PETSc
   // may dump additional vertices
   if (remove_unused_vertices) { RemoveUnusedVertices(); }
>>>>>>> f0dcf0be
}

void Mesh::ReadLineMesh(std::istream &input)
{
   int j,p1,p2,a;

   Dim = 1;

   input >> NumOfVertices;
   vertices.SetSize(NumOfVertices);
   // Sets vertices and the corresponding coordinates
   for (j = 0; j < NumOfVertices; j++)
   {
      input >> vertices[j](0);
   }

   input >> NumOfElements;
   elements.SetSize(NumOfElements);
   // Sets elements and the corresponding indices of vertices
   for (j = 0; j < NumOfElements; j++)
   {
      input >> a >> p1 >> p2;
      elements[j] = new Segment(p1-1, p2-1, a);
   }

   int ind[1];
   input >> NumOfBdrElements;
   boundary.SetSize(NumOfBdrElements);
   for (j = 0; j < NumOfBdrElements; j++)
   {
      input >> a >> ind[0];
      ind[0]--;
      boundary[j] = new Point(ind,a);
   }
}

void Mesh::ReadNetgen2DMesh(std::istream &input, int &curved)
{
   int ints[32], attr, n;

   // Read planar mesh in Netgen format.
   Dim = 2;

   // Read the boundary elements.
   input >> NumOfBdrElements;
   boundary.SetSize(NumOfBdrElements);
   for (int i = 0; i < NumOfBdrElements; i++)
   {
      input >> attr
            >> ints[0] >> ints[1];
      ints[0]--; ints[1]--;
      boundary[i] = new Segment(ints, attr);
   }

   // Read the elements.
   input >> NumOfElements;
   elements.SetSize(NumOfElements);
   for (int i = 0; i < NumOfElements; i++)
   {
      input >> attr >> n;
      for (int j = 0; j < n; j++)
      {
         input >> ints[j];
         ints[j]--;
      }
      switch (n)
      {
         case 2:
            elements[i] = new Segment(ints, attr);
            break;
         case 3:
            elements[i] = new Triangle(ints, attr);
            break;
         case 4:
            elements[i] = new Quadrilateral(ints, attr);
            break;
      }
   }

   if (!curved)
   {
      // Read the vertices.
      input >> NumOfVertices;
      vertices.SetSize(NumOfVertices);
      for (int i = 0; i < NumOfVertices; i++)
         for (int j = 0; j < Dim; j++)
         {
            input >> vertices[i](j);
         }
   }
   else
   {
      input >> NumOfVertices;
      vertices.SetSize(NumOfVertices);
      input >> ws;
   }
}

void Mesh::ReadNetgen3DMesh(std::istream &input)
{
   int ints[32], attr;

   // Read a Netgen format mesh of tetrahedra.
   Dim = 3;

   // Read the vertices
   input >> NumOfVertices;

   vertices.SetSize(NumOfVertices);
   for (int i = 0; i < NumOfVertices; i++)
      for (int j = 0; j < Dim; j++)
      {
         input >> vertices[i](j);
      }

   // Read the elements
   input >> NumOfElements;
   elements.SetSize(NumOfElements);
   for (int i = 0; i < NumOfElements; i++)
   {
      input >> attr;
      for (int j = 0; j < 4; j++)
      {
         input >> ints[j];
         ints[j]--;
      }
#ifdef MFEM_USE_MEMALLOC
      Tetrahedron *tet;
      tet = TetMemory.Alloc();
      tet->SetVertices(ints);
      tet->SetAttribute(attr);
      elements[i] = tet;
#else
      elements[i] = new Tetrahedron(ints, attr);
#endif
   }

   // Read the boundary information.
   input >> NumOfBdrElements;
   boundary.SetSize(NumOfBdrElements);
   for (int i = 0; i < NumOfBdrElements; i++)
   {
      input >> attr;
      for (int j = 0; j < 3; j++)
      {
         input >> ints[j];
         ints[j]--;
      }
      boundary[i] = new Triangle(ints, attr);
   }
}

void Mesh::ReadTrueGridMesh(std::istream &input)
{
   int i, j, ints[32], attr;
   const int buflen = 1024;
   char buf[buflen];

   // TODO: find the actual dimension
   Dim = 3;

   if (Dim == 2)
   {
      int vari;
      double varf;

      input >> vari >> NumOfVertices >> vari >> vari >> NumOfElements;
      input.getline(buf, buflen);
      input.getline(buf, buflen);
      input >> vari;
      input.getline(buf, buflen);
      input.getline(buf, buflen);
      input.getline(buf, buflen);

      // Read the vertices.
      vertices.SetSize(NumOfVertices);
      for (i = 0; i < NumOfVertices; i++)
      {
         input >> vari >> varf >> vertices[i](0) >> vertices[i](1);
         input.getline(buf, buflen);
      }

      // Read the elements.
      elements.SetSize(NumOfElements);
      for (i = 0; i < NumOfElements; i++)
      {
         input >> vari >> attr;
         for (j = 0; j < 4; j++)
         {
            input >> ints[j];
            ints[j]--;
         }
         input.getline(buf, buflen);
         input.getline(buf, buflen);
         elements[i] = new Quadrilateral(ints, attr);
      }
   }
   else if (Dim == 3)
   {
      int vari;
      double varf;
      input >> vari >> NumOfVertices >> NumOfElements;
      input.getline(buf, buflen);
      input.getline(buf, buflen);
      input >> vari >> vari >> NumOfBdrElements;
      input.getline(buf, buflen);
      input.getline(buf, buflen);
      input.getline(buf, buflen);
      // Read the vertices.
      vertices.SetSize(NumOfVertices);
      for (i = 0; i < NumOfVertices; i++)
      {
         input >> vari >> varf >> vertices[i](0) >> vertices[i](1)
               >> vertices[i](2);
         input.getline(buf, buflen);
      }
      // Read the elements.
      elements.SetSize(NumOfElements);
      for (i = 0; i < NumOfElements; i++)
      {
         input >> vari >> attr;
         for (j = 0; j < 8; j++)
         {
            input >> ints[j];
            ints[j]--;
         }
         input.getline(buf, buflen);
         elements[i] = new Hexahedron(ints, attr);
      }
      // Read the boundary elements.
      boundary.SetSize(NumOfBdrElements);
      for (i = 0; i < NumOfBdrElements; i++)
      {
         input >> attr;
         for (j = 0; j < 4; j++)
         {
            input >> ints[j];
            ints[j]--;
         }
         input.getline(buf, buflen);
         boundary[i] = new Quadrilateral(ints, attr);
      }
   }
}

// see Tetrahedron::edges
const int Mesh::vtk_quadratic_tet[10] =
{ 0, 1, 2, 3, 4, 7, 5, 6, 8, 9 };

// see Hexahedron::edges & Mesh::GenerateFaces
const int Mesh::vtk_quadratic_hex[27] =
{
   0, 1, 2, 3, 4, 5, 6, 7, 8, 9, 10, 11, 12, 13, 14, 15, 16, 17, 18, 19,
   24, 22, 21, 23, 20, 25, 26
};

void Mesh::ReadVTKMesh(std::istream &input, int &curved, int &read_gf)
{
   int i, j, n, attr;

   string buff;
   getline(input, buff); // comment line
   getline(input, buff);
   filter_dos(buff);
   if (buff != "ASCII")
   {
      MFEM_ABORT("VTK mesh is not in ASCII format!");
      return;
   }
   getline(input, buff);
   filter_dos(buff);
   if (buff != "DATASET UNSTRUCTURED_GRID")
   {
      MFEM_ABORT("VTK mesh is not UNSTRUCTURED_GRID!");
      return;
   }

   // Read the points, skipping optional sections such as the FIELD data from
   // VisIt's VTK export (or from Mesh::PrintVTK with field_data==1).
   do
   {
      input >> buff;
      if (!input.good())
      {
         MFEM_ABORT("VTK mesh does not have POINTS data!");
      }
   }
   while (buff != "POINTS");
   int np = 0;
   Vector points;
   {
      input >> np >> ws;
      points.SetSize(3*np);
      getline(input, buff); // "double"
      for (i = 0; i < points.Size(); i++)
      {
         input >> points(i);
      }
   }

   // Read the cells
   NumOfElements = n = 0;
   Array<int> cells_data;
   input >> ws >> buff;
   if (buff == "CELLS")
   {
      input >> NumOfElements >> n >> ws;
      cells_data.SetSize(n);
      for (i = 0; i < n; i++)
      {
         input >> cells_data[i];
      }
   }

   // Read the cell types
   Dim = 0;
   int order = 1;
   input >> ws >> buff;
   if (buff == "CELL_TYPES")
   {
      input >> NumOfElements;
      elements.SetSize(NumOfElements);
      for (j = i = 0; i < NumOfElements; i++)
      {
         int ct;
         input >> ct;
         switch (ct)
         {
            case 5:   // triangle
               Dim = 2;
               elements[i] = new Triangle(&cells_data[j+1]);
               break;
            case 9:   // quadrilateral
               Dim = 2;
               elements[i] = new Quadrilateral(&cells_data[j+1]);
               break;
            case 10:  // tetrahedron
               Dim = 3;
#ifdef MFEM_USE_MEMALLOC
               elements[i] = TetMemory.Alloc();
               elements[i]->SetVertices(&cells_data[j+1]);
#else
               elements[i] = new Tetrahedron(&cells_data[j+1]);
#endif
               break;
            case 12:  // hexahedron
               Dim = 3;
               elements[i] = new Hexahedron(&cells_data[j+1]);
               break;

            case 22:  // quadratic triangle
               Dim = 2;
               order = 2;
               elements[i] = new Triangle(&cells_data[j+1]);
               break;
            case 28:  // biquadratic quadrilateral
               Dim = 2;
               order = 2;
               elements[i] = new Quadrilateral(&cells_data[j+1]);
               break;
            case 24:  // quadratic tetrahedron
               Dim = 3;
               order = 2;
#ifdef MFEM_USE_MEMALLOC
               elements[i] = TetMemory.Alloc();
               elements[i]->SetVertices(&cells_data[j+1]);
#else
               elements[i] = new Tetrahedron(&cells_data[j+1]);
#endif
               break;
            case 29:  // triquadratic hexahedron
               Dim = 3;
               order = 2;
               elements[i] = new Hexahedron(&cells_data[j+1]);
               break;
            default:
               MFEM_ABORT("VTK mesh : cell type " << ct << " is not supported!");
               return;
         }
         j += cells_data[j] + 1;
      }
   }

   // Read attributes
   streampos sp = input.tellg();
   input >> ws >> buff;
   if (buff == "CELL_DATA")
   {
      input >> n >> ws;
      getline(input, buff);
      filter_dos(buff);
      // "SCALARS material dataType numComp"
      if (!strncmp(buff.c_str(), "SCALARS material", 16))
      {
         getline(input, buff); // "LOOKUP_TABLE default"
         for (i = 0; i < NumOfElements; i++)
         {
            input >> attr;
            elements[i]->SetAttribute(attr);
         }
      }
      else
      {
         input.seekg(sp);
      }
   }
   else
   {
      input.seekg(sp);
   }

   if (order == 1)
   {
      cells_data.DeleteAll();
      NumOfVertices = np;
      vertices.SetSize(np);
      for (i = 0; i < np; i++)
      {
         vertices[i](0) = points(3*i+0);
         vertices[i](1) = points(3*i+1);
         vertices[i](2) = points(3*i+2);
      }
      points.Destroy();

      // No boundary is defined in a VTK mesh
      NumOfBdrElements = 0;
   }
   else if (order == 2)
   {
      curved = 1;

      // generate new enumeration for the vertices
      Array<int> pts_dof(np);
      pts_dof = -1;
      for (n = i = 0; i < NumOfElements; i++)
      {
         int *v = elements[i]->GetVertices();
         int nv = elements[i]->GetNVertices();
         for (j = 0; j < nv; j++)
            if (pts_dof[v[j]] == -1)
            {
               pts_dof[v[j]] = n++;
            }
      }
      // keep the original ordering of the vertices
      for (n = i = 0; i < np; i++)
         if (pts_dof[i] != -1)
         {
            pts_dof[i] = n++;
         }
      // update the element vertices
      for (i = 0; i < NumOfElements; i++)
      {
         int *v = elements[i]->GetVertices();
         int nv = elements[i]->GetNVertices();
         for (j = 0; j < nv; j++)
         {
            v[j] = pts_dof[v[j]];
         }
      }
      // Define the 'vertices' from the 'points' through the 'pts_dof' map
      NumOfVertices = n;
      vertices.SetSize(n);
      for (i = 0; i < np; i++)
      {
         if ((j = pts_dof[i]) != -1)
         {
            vertices[j](0) = points(3*i+0);
            vertices[j](1) = points(3*i+1);
            vertices[j](2) = points(3*i+2);
         }
      }

      // No boundary is defined in a VTK mesh
      NumOfBdrElements = 0;

      // Generate faces and edges so that we can define quadratic
      // FE space on the mesh

      // Generate faces
      if (Dim > 2)
      {
         GetElementToFaceTable();
         GenerateFaces();
      }
      else
      {
         NumOfFaces = 0;
      }

      // Generate edges
      el_to_edge = new Table;
      NumOfEdges = GetElementToEdgeTable(*el_to_edge, be_to_edge);
      if (Dim == 2)
      {
         GenerateFaces();   // 'Faces' in 2D refers to the edges
      }

      // Define quadratic FE space
      FiniteElementCollection *fec = new QuadraticFECollection;
      FiniteElementSpace *fes = new FiniteElementSpace(this, fec, Dim);
      Nodes = new GridFunction(fes);
      Nodes->MakeOwner(fec); // Nodes will destroy 'fec' and 'fes'
      own_nodes = 1;

      // Map vtk points to edge/face/element dofs
      Array<int> dofs;
      for (n = i = 0; i < NumOfElements; i++)
      {
         fes->GetElementDofs(i, dofs);
         const int *vtk_mfem;
         switch (elements[i]->GetGeometryType())
         {
            case Geometry::TRIANGLE:
            case Geometry::SQUARE:
               vtk_mfem = vtk_quadratic_hex; break; // identity map
            case Geometry::TETRAHEDRON:
               vtk_mfem = vtk_quadratic_tet; break;
            case Geometry::CUBE:
            default:
               vtk_mfem = vtk_quadratic_hex; break;
         }

         for (n++, j = 0; j < dofs.Size(); j++, n++)
         {
            if (pts_dof[cells_data[n]] == -1)
            {
               pts_dof[cells_data[n]] = dofs[vtk_mfem[j]];
            }
            else
            {
               if (pts_dof[cells_data[n]] != dofs[vtk_mfem[j]])
               {
                  MFEM_ABORT("VTK mesh : inconsistent quadratic mesh!");
               }
            }
         }
      }

      // Define the 'Nodes' from the 'points' through the 'pts_dof' map
      for (i = 0; i < np; i++)
      {
         dofs.SetSize(1);
         if ((dofs[0] = pts_dof[i]) != -1)
         {
            fes->DofsToVDofs(dofs);
            for (j = 0; j < dofs.Size(); j++)
            {
               (*Nodes)(dofs[j]) = points(3*i+j);
            }
         }
      }

      read_gf = 0;
   }
}

void Mesh::ReadNURBSMesh(std::istream &input, int &curved, int &read_gf)
{
   NURBSext = new NURBSExtension(input);

   Dim              = NURBSext->Dimension();
   NumOfVertices    = NURBSext->GetNV();
   NumOfElements    = NURBSext->GetNE();
   NumOfBdrElements = NURBSext->GetNBE();

   NURBSext->GetElementTopo(elements);
   NURBSext->GetBdrElementTopo(boundary);

   vertices.SetSize(NumOfVertices);
   curved = 1;
   if (NURBSext->HavePatches())
   {
      NURBSFECollection  *fec = new NURBSFECollection(NURBSext->GetOrder());
      FiniteElementSpace *fes = new FiniteElementSpace(this, fec, Dim,
                                                       Ordering::byVDIM);
      Nodes = new GridFunction(fes);
      Nodes->MakeOwner(fec);
      NURBSext->SetCoordsFromPatches(*Nodes);
      own_nodes = 1;
      read_gf = 0;
      int vd = Nodes->VectorDim();
      for (int i = 0; i < vd; i++)
      {
         Vector vert_val;
         Nodes->GetNodalValues(vert_val, i+1);
         for (int j = 0; j < NumOfVertices; j++)
         {
            vertices[j](i) = vert_val(j);
         }
      }
   }
   else
   {
      read_gf = 1;
   }
}

void Mesh::ReadInlineMesh(std::istream &input, int generate_edges)
{
   // Initialize to negative numbers so that we know if they've been set.  We're
   // using Element::POINT as our flag, since we're not going to make a 0D mesh,
   // ever.
   int nx = -1;
   int ny = -1;
   int nz = -1;
   double sx = -1.0;
   double sy = -1.0;
   double sz = -1.0;
   Element::Type type = Element::POINT;

   while (true)
   {
      skip_comment_lines(input, '#');
      // Break out if we reached the end of the file after gobbling up the
      // whitespace and comments after the last keyword.
      if (!input.good())
      {
         break;
      }

      // Read the next keyword
      std::string name;
      input >> name;
      input >> std::ws;
      // Make sure there's an equal sign
      MFEM_VERIFY(input.get() == '=',
                  "Inline mesh expected '=' after keyword " << name);
      input >> std::ws;

      if (name == "nx")
      {
         input >> nx;
      }
      else if (name == "ny")
      {
         input >> ny;
      }
      else if (name == "nz")
      {
         input >> nz;
      }
      else if (name == "sx")
      {
         input >> sx;
      }
      else if (name == "sy")
      {
         input >> sy;
      }
      else if (name == "sz")
      {
         input >> sz;
      }
      else if (name == "type")
      {
         std::string eltype;
         input >> eltype;
         if (eltype == "segment")
         {
            type = Element::SEGMENT;
         }
         else if (eltype == "quad")
         {
            type = Element::QUADRILATERAL;
         }
         else if (eltype == "tri")
         {
            type = Element::TRIANGLE;
         }
         else if (eltype == "hex")
         {
            type = Element::HEXAHEDRON;
         }
         else if (eltype == "tet")
         {
            type = Element::TETRAHEDRON;
         }
         else
         {
            MFEM_ABORT("unrecognized element type (read '" << eltype
                       << "') in inline mesh format.  "
                       "Allowed: segment, tri, tet, quad, hex");
         }
      }
      else
      {
         MFEM_ABORT("unrecognized keyword (" << name
                    << ") in inline mesh format.  "
                    "Allowed: nx, ny, nz, type, sx, sy, sz");
      }

      input >> std::ws;
      // Allow an optional semi-colon at the end of each line.
      if (input.peek() == ';')
      {
         input.get();
      }

      // Done reading file
      if (!input)
      {
         break;
      }
   }

   // Now make the mesh.
   if (type == Element::SEGMENT)
   {
      MFEM_VERIFY(nx > 0 && sx > 0.0,
                  "invalid 1D inline mesh format, all values must be "
                  "positive\n"
                  << "   nx = " << nx << "\n"
                  << "   sx = " << sx << "\n");
      Make1D(nx, sx);
   }
   else if (type == Element::TRIANGLE || type == Element::QUADRILATERAL)
   {
      MFEM_VERIFY(nx > 0 && ny > 0 && sx > 0.0 && sy > 0.0,
                  "invalid 2D inline mesh format, all values must be "
                  "positive\n"
                  << "   nx = " << nx << "\n"
                  << "   ny = " << ny << "\n"
                  << "   sx = " << sx << "\n"
                  << "   sy = " << sy << "\n");
      Make2D(nx, ny, type, generate_edges, sx, sy);
   }
   else if (type == Element::TETRAHEDRON || type == Element::HEXAHEDRON)
   {
      MFEM_VERIFY(nx > 0 && ny > 0 && nz > 0 &&
                  sx > 0.0 && sy > 0.0 && sz > 0.0,
                  "invalid 3D inline mesh format, all values must be "
                  "positive\n"
                  << "   nx = " << nx << "\n"
                  << "   ny = " << ny << "\n"
                  << "   nz = " << nz << "\n"
                  << "   sx = " << sx << "\n"
                  << "   sy = " << sy << "\n"
                  << "   sz = " << sz << "\n");
      Make3D(nx, ny, nz, type, generate_edges, sx, sy, sz);
   }
   else
   {
      MFEM_ABORT("For inline mesh, must specify an element type ="
                 " [segment, tri, quad, tet, hex]");
   }
   InitBaseGeom();
   return; // done with inline mesh construction
}

void Mesh::ReadGmshMesh(std::istream &input)
{
   string buff;
   double version;
   int binary, dsize;
   input >> version >> binary >> dsize;
   if (version < 2.2)
   {
      MFEM_ABORT("Gmsh file version < 2.2");
   }
   if (dsize != sizeof(double))
   {
      MFEM_ABORT("Gmsh file : dsize != sizeof(double)");
   }
   getline(input, buff);
   // There is a number 1 in binary format
   if (binary)
   {
      int one;
      input.read(reinterpret_cast<char*>(&one), sizeof(one));
      if (one != 1)
      {
         MFEM_ABORT("Gmsh file : wrong binary format");
      }
   }

   // A map between a serial number of the vertex and its number in the file
   // (there may be gaps in the numbering, and also Gmsh enumerates vertices
   // starting from 1, not 0)
   map<int, int> vertices_map;
   // Read the lines of the mesh file. If we face specific keyword, we'll treat
   // the section.
   while (input >> buff)
   {
      if (buff == "$Nodes") // reading mesh vertices
      {
         input >> NumOfVertices;
         getline(input, buff);
         vertices.SetSize(NumOfVertices);
         int serial_number;
         const int gmsh_dim = 3; // Gmsh always outputs 3 coordinates
         double coord[gmsh_dim];
         for (int ver = 0; ver < NumOfVertices; ++ver)
         {
            if (binary)
            {
               input.read(reinterpret_cast<char*>(&serial_number), sizeof(int));
               input.read(reinterpret_cast<char*>(coord), gmsh_dim*sizeof(double));
            }
            else // ASCII
            {
               input >> serial_number;
               for (int ci = 0; ci < gmsh_dim; ++ci)
               {
                  input >> coord[ci];
               }
            }
            vertices[ver] = Vertex(coord, gmsh_dim);
            vertices_map[serial_number] = ver;
         }
         if (static_cast<int>(vertices_map.size()) != NumOfVertices)
         {
            MFEM_ABORT("Gmsh file : vertices indices are not unique");
         }
      } // section '$Nodes'
      else if (buff == "$Elements") // reading mesh elements
      {
         int num_of_all_elements;
         input >> num_of_all_elements;
         // = NumOfElements + NumOfBdrElements + (maybe, PhysicalPoints)
         getline(input, buff);

         int serial_number; // serial number of an element
         int type_of_element; // ID describing a type of a mesh element
         int n_tags; // number of different tags describing an element
         int phys_domain; // element's attribute
         int elem_domain; // another element's attribute (rarely used)
         int n_partitions; // number of partitions where an element takes place

         // number of nodes for each type of Gmsh elements, type is the index of
         // the array + 1
         int nodes_of_gmsh_element[] =
         {
            2, // 2-node line.
            3, // 3-node triangle.
            4, // 4-node quadrangle.
            4, // 4-node tetrahedron.
            8, // 8-node hexahedron.
            6, // 6-node prism.
            5, // 5-node pyramid.
            3, /* 3-node second order line (2 nodes associated with the vertices
                    and 1 with the edge). */
            6, /* 6-node second order triangle (3 nodes associated with the
                    vertices and 3 with the edges). */
            9, /* 9-node second order quadrangle (4 nodes associated with the
                    vertices, 4 with the edges and 1 with the face). */
            10,/* 10-node second order tetrahedron (4 nodes associated with the
                     vertices and 6 with the edges). */
            27,/* 27-node second order hexahedron (8 nodes associated with the
                     vertices, 12 with the edges, 6 with the faces and 1 with
                     the volume). */
            18,/* 18-node second order prism (6 nodes associated with the
                     vertices, 9 with the edges and 3 with the quadrangular
                     faces). */
            14,/* 14-node second order pyramid (5 nodes associated with the
                     vertices, 8 with the edges and 1 with the quadrangular
                     face). */
            1, // 1-node point.
            8, /* 8-node second order quadrangle (4 nodes associated with the
                    vertices and 4 with the edges). */
            20,/* 20-node second order hexahedron (8 nodes associated with the
                     vertices and 12 with the edges). */
            15,/* 15-node second order prism (6 nodes associated with the
                     vertices and 9 with the edges). */
            13,/* 13-node second order pyramid (5 nodes associated with the
                     vertices and 8 with the edges). */
            9, /* 9-node third order incomplete triangle (3 nodes associated
                    with the vertices, 6 with the edges) */
            10,/* 10-node third order triangle (3 nodes associated with the
                     vertices, 6 with the edges, 1 with the face) */
            12,/* 12-node fourth order incomplete triangle (3 nodes associated
                     with the vertices, 9 with the edges) */
            15,/* 15-node fourth order triangle (3 nodes associated with the
                     vertices, 9 with the edges, 3 with the face) */
            15,/* 15-node fifth order incomplete triangle (3 nodes associated
                     with the vertices, 12 with the edges) */
            21,/* 21-node fifth order complete triangle (3 nodes associated with
                     the vertices, 12 with the edges, 6 with the face) */
            4, /* 4-node third order edge (2 nodes associated with the vertices,
                    2 internal to the edge) */
            5, /* 5-node fourth order edge (2 nodes associated with the
                    vertices, 3 internal to the edge) */
            6, /* 6-node fifth order edge (2 nodes associated with the vertices,
                    4 internal to the edge) */
            20 /* 20-node third order tetrahedron (4 nodes associated with the
                     vertices, 12 with the edges, 4 with the faces) */
         };

         vector<Element*> elements_0D, elements_1D, elements_2D, elements_3D;
         elements_0D.reserve(num_of_all_elements);
         elements_1D.reserve(num_of_all_elements);
         elements_2D.reserve(num_of_all_elements);
         elements_3D.reserve(num_of_all_elements);

         if (binary)
         {
            int n_elem_part = 0; // partial sum of elements that are read
            const int header_size = 3;
            // header consists of 3 numbers: type of the element, number of
            // elements of this type, and number of tags
            int header[header_size];
            int n_elem_one_type; // number of elements of a specific type

            while (n_elem_part < num_of_all_elements)
            {
               input.read(reinterpret_cast<char*>(header),
                          header_size*sizeof(int));
               type_of_element = header[0];
               n_elem_one_type = header[1];
               n_tags          = header[2];

               n_elem_part += n_elem_one_type;

               const int n_elem_nodes = nodes_of_gmsh_element[type_of_element-1];
               vector<int> data(1+n_tags+n_elem_nodes);
               for (int el = 0; el < n_elem_one_type; ++el)
               {
                  input.read(reinterpret_cast<char*>(&data[0]),
                             data.size()*sizeof(int));
                  int dd = 0; // index for data array
                  serial_number = data[dd++];
                  // physical domain - the most important value (to distinguish
                  // materials with different properties)
                  phys_domain = (n_tags > 0) ? data[dd++] : 1;
                  // elementary domain - to distinguish different geometrical
                  // domains (typically, it's used rarely)
                  elem_domain = (n_tags > 1) ? data[dd++] : 0;
                  // the number of tags is bigger than 2 if there are some
                  // partitions (domain decompositions)
                  n_partitions = (n_tags > 2) ? data[dd++] : 0;
                  // we currently just skip the partitions if they exist, and go
                  // directly to vertices describing the mesh element
                  vector<int> vert_indices(n_elem_nodes);
                  for (int vi = 0; vi < n_elem_nodes; ++vi)
                  {
                     map<int, int>::const_iterator it =
                        vertices_map.find(data[1+n_tags+vi]);
                     if (it == vertices_map.end())
                     {
                        MFEM_ABORT("Gmsh file : vertex index doesn't exist");
                     }
                     vert_indices[vi] = it->second;
                  }

                  // non-positive attributes are not allowed in MFEM
                  if (phys_domain <= 0)
                  {
                     MFEM_ABORT("Non-positive element attribute in Gmsh mesh!");
                  }

                  // initialize the mesh element
                  switch (type_of_element)
                  {
                     case 1: // 2-node line
                     {
                        elements_1D.push_back(
                           new Segment(&vert_indices[0], phys_domain));
                        break;
                     }
                     case 2: // 3-node triangle
                     {
                        elements_2D.push_back(
                           new Triangle(&vert_indices[0], phys_domain));
                        break;
                     }
                     case 3: // 4-node quadrangle
                     {
                        elements_2D.push_back(
                           new Quadrilateral(&vert_indices[0], phys_domain));
                        break;
                     }
                     case 4: // 4-node tetrahedron
                     {
                        elements_3D.push_back(
                           new Tetrahedron(&vert_indices[0], phys_domain));
                        break;
                     }
                     case 5: // 8-node hexahedron
                     {
                        elements_3D.push_back(
                           new Hexahedron(&vert_indices[0], phys_domain));
                        break;
                     }
                     case 15: // 1-node point
                     {
                        elements_0D.push_back(
                           new Point(&vert_indices[0], phys_domain));
                        break;
                     }
                     default: // any other element
                        MFEM_WARNING("Unsupported Gmsh element type.");
                        break;

                  } // switch (type_of_element)
               } // el (elements of one type)
            } // all elements
         } // if binary
         else // ASCII
         {
            for (int el = 0; el < num_of_all_elements; ++el)
            {
               input >> serial_number >> type_of_element >> n_tags;
               vector<int> data(n_tags);
               for (int i = 0; i < n_tags; ++i) { input >> data[i]; }
               // physical domain - the most important value (to distinguish
               // materials with different properties)
               phys_domain = (n_tags > 0) ? data[0] : 1;
               // elementary domain - to distinguish different geometrical
               // domains (typically, it's used rarely)
               elem_domain = (n_tags > 1) ? data[1] : 0;
               // the number of tags is bigger than 2 if there are some
               // partitions (domain decompositions)
               n_partitions = (n_tags > 2) ? data[2] : 0;
               // we currently just skip the partitions if they exist, and go
               // directly to vertices describing the mesh element
               const int n_elem_nodes = nodes_of_gmsh_element[type_of_element-1];
               vector<int> vert_indices(n_elem_nodes);
               int index;
               for (int vi = 0; vi < n_elem_nodes; ++vi)
               {
                  input >> index;
                  map<int, int>::const_iterator it = vertices_map.find(index);
                  if (it == vertices_map.end())
                  {
                     MFEM_ABORT("Gmsh file : vertex index doesn't exist");
                  }
                  vert_indices[vi] = it->second;
               }

               // non-positive attributes are not allowed in MFEM
               if (phys_domain <= 0)
               {
                  MFEM_ABORT("Non-positive element attribute in Gmsh mesh!");
               }

               // initialize the mesh element
               switch (type_of_element)
               {
                  case 1: // 2-node line
                  {
                     elements_1D.push_back(
                        new Segment(&vert_indices[0], phys_domain));
                     break;
                  }
                  case 2: // 3-node triangle
                  {
                     elements_2D.push_back(
                        new Triangle(&vert_indices[0], phys_domain));
                     break;
                  }
                  case 3: // 4-node quadrangle
                  {
                     elements_2D.push_back(
                        new Quadrilateral(&vert_indices[0], phys_domain));
                     break;
                  }
                  case 4: // 4-node tetrahedron
                  {
                     elements_3D.push_back(
                        new Tetrahedron(&vert_indices[0], phys_domain));
                     break;
                  }
                  case 5: // 8-node hexahedron
                  {
                     elements_3D.push_back(
                        new Hexahedron(&vert_indices[0], phys_domain));
                     break;
                  }
                  case 15: // 1-node point
                  {
                     elements_0D.push_back(
                        new Point(&vert_indices[0], phys_domain));
                     break;
                  }
                  default: // any other element
                     MFEM_WARNING("Unsupported Gmsh element type.");
                     break;

               } // switch (type_of_element)
            } // el (all elements)
         } // if ASCII

         if (!elements_3D.empty())
         {
            Dim = 3;
            NumOfElements = elements_3D.size();
            elements.SetSize(NumOfElements);
            for (int el = 0; el < NumOfElements; ++el)
            {
               elements[el] = elements_3D[el];
            }
            NumOfBdrElements = elements_2D.size();
            boundary.SetSize(NumOfBdrElements);
            for (int el = 0; el < NumOfBdrElements; ++el)
            {
               boundary[el] = elements_2D[el];
            }
            // discard other elements
            for (size_t el = 0; el < elements_1D.size(); ++el)
            {
               delete elements_1D[el];
            }
            for (size_t el = 0; el < elements_0D.size(); ++el)
            {
               delete elements_0D[el];
            }
         }
         else if (!elements_2D.empty())
         {
            Dim = 2;
            NumOfElements = elements_2D.size();
            elements.SetSize(NumOfElements);
            for (int el = 0; el < NumOfElements; ++el)
            {
               elements[el] = elements_2D[el];
            }
            NumOfBdrElements = elements_1D.size();
            boundary.SetSize(NumOfBdrElements);
            for (int el = 0; el < NumOfBdrElements; ++el)
            {
               boundary[el] = elements_1D[el];
            }
            // discard other elements
            for (size_t el = 0; el < elements_0D.size(); ++el)
            {
               delete elements_0D[el];
            }
         }
         else if (!elements_1D.empty())
         {
            Dim = 1;
            NumOfElements = elements_1D.size();
            elements.SetSize(NumOfElements);
            for (int el = 0; el < NumOfElements; ++el)
            {
               elements[el] = elements_1D[el];
            }
            NumOfBdrElements = elements_0D.size();
            boundary.SetSize(NumOfBdrElements);
            for (int el = 0; el < NumOfBdrElements; ++el)
            {
               boundary[el] = elements_0D[el];
            }
         }
         else
         {
            MFEM_ABORT("Gmsh file : no elements found");
            return;
         }

         MFEM_CONTRACT_VAR(n_partitions);
         MFEM_CONTRACT_VAR(elem_domain);

      } // section '$Elements'
   } // we reach the end of the file
}


#ifdef MFEM_USE_NETCDF
void Mesh::ReadCubit(const char *filename, int &curved, int &read_gf)
{
   read_gf = 0;

   // curved set to zero will change if mesh is indeed curved
   curved = 0;

   const int sideMapTri3[3][2] =
   {
      {1,2},
      {2,3},
      {3,1},
   };

   const int sideMapQuad4[4][2] =
   {
      {1,2},
      {2,3},
      {3,4},
      {4,1},
   };

   const int sideMapTri6[3][3] =
   {
      {1,2,4},
      {2,3,5},
      {3,1,6},
   };

   const int sideMapQuad9[4][3] =
   {
      {1,2,5},
      {2,3,6},
      {3,4,7},
      {4,1,8},
   };

   const int sideMapTet4[4][3] =
   {
      {1,2,4},
      {2,3,4},
      {1,4,3},
      {1,3,2}
   };

   const int sideMapTet10[4][6] =
   {
      {1,2,4,5,9,8},
      {2,3,4,6,10,9},
      {1,4,3,8,10,7},
      {1,3,2,7,6,5}
   };

   const int sideMapHex8[6][4] =
   {
      {1,2,6,5},
      {2,3,7,6},
      {4,3,7,8},
      {1,4,8,5},
      {1,4,3,2},
      {5,8,7,6}
   };

   const int sideMapHex27[6][9] =
   {
      {1,2,6,5,9,14,17,13,26},
      {2,3,7,6,10,15,18,14,25},
      {4,3,7,8,11,15,19,16,27},
      {1,4,8,5,12,16,20,13,24},
      {1,4,3,2,12,11,10,9,22},
      {5,8,7,6,20,19,18,17,23}
   };


   //                                  1,2,3,4,5,6,7,8,9,10
   const int mfemToGenesisTet10[10] = {1,2,3,4,5,7,8,6,9,10};

   //                                  1,2,3,4,5,6,7,8,9,10,11,
   const int mfemToGenesisHex27[27] = {1,2,3,4,5,6,7,8,9,10,11,
                                       // 12,13,14,15,16,17,18,19
                                       12,17,18,19,20,13,14,15,
                                       // 20,21,22,23,24,25,26,27
                                       16,22,26,25,27,24,23,21
                                      };

   const int mfemToGenesisTri6[6]   = {1,2,3,4,5,6};
   const int mfemToGenesisQuad9[9]  = {1,2,3,4,5,6,7,8,9};


   // error handling.
   int retval;

   // dummy string
   char str_dummy[256];

   char temp_str[256];
   int temp_id;

   // open the file.
   int ncid;
   if ((retval = nc_open(filename, NC_NOWRITE, &ncid)))
   {
      MFEM_ABORT("Fatal NetCDF error: " << nc_strerror(retval));
   }

   // read important dimensions

   int id;
   size_t num_dim=0, num_nodes=0, num_elem=0, num_el_blk=0, num_side_sets=0;

   if ((retval = nc_inq_dimid(ncid, "num_dim", &id)) ||
       (retval = nc_inq_dim(ncid, id, str_dummy, &num_dim)) ||

       (retval = nc_inq_dimid(ncid, "num_nodes", &id)) ||
       (retval = nc_inq_dim(ncid, id, str_dummy, &num_nodes)) ||

       (retval = nc_inq_dimid(ncid, "num_elem", &id)) ||
       (retval = nc_inq_dim(ncid, id, str_dummy, &num_elem)) ||

       (retval = nc_inq_dimid(ncid, "num_el_blk", &id)) ||
       (retval = nc_inq_dim(ncid, id, str_dummy, &num_el_blk)))
   {
      MFEM_ABORT("Fatal NetCDF error: " << nc_strerror(retval));
   }
   if ((retval = nc_inq_dimid(ncid, "num_side_sets", &id)) ||
       (retval = nc_inq_dim(ncid, id, str_dummy, &num_side_sets)))
   {
      num_side_sets = 0;
   }

   Dim = num_dim;

   // create arrays for element blocks
   size_t *num_el_in_blk   = new size_t[num_el_blk];
   size_t num_node_per_el;

   int previous_num_node_per_el = 0;
   for (int i = 0; i < (int) num_el_blk; i++)
   {
      sprintf(temp_str, "num_el_in_blk%d", i+1);
      if ((retval = nc_inq_dimid(ncid, temp_str, &temp_id)) ||
          (retval = nc_inq_dim(ncid, temp_id, str_dummy, &num_el_in_blk[i])))
      {
         MFEM_ABORT("Fatal NetCDF error: " << nc_strerror(retval));
      }

      sprintf(temp_str, "num_nod_per_el%d", i+1);
      if ((retval = nc_inq_dimid(ncid, temp_str, &temp_id)) ||
          (retval = nc_inq_dim(ncid, temp_id, str_dummy, &num_node_per_el)))
      {
         MFEM_ABORT("Fatal NetCDF error: " << nc_strerror(retval));
      }

      // check for different element types in each block
      // which is not currently supported
      if (i != 0)
      {
         if ((int) num_node_per_el != previous_num_node_per_el)
         {
            MFEM_ABORT("Element blocks of different element types not supported");
         }
      }
      previous_num_node_per_el = num_node_per_el;
   }

   // Determine CUBIT element and face type
   enum CubitElementType
   {
      ELEMENT_TRI3,
      ELEMENT_TRI6,
      ELEMENT_QUAD4,
      ELEMENT_QUAD9,
      ELEMENT_TET4,
      ELEMENT_TET10,
      ELEMENT_HEX8,
      ELEMENT_HEX27
   };

   enum CubitFaceType
   {
      FACE_EDGE2,
      FACE_EDGE3,
      FACE_TRI3,
      FACE_TRI6,
      FACE_QUAD4,
      FACE_QUAD9
   };

   CubitElementType cubit_element_type = ELEMENT_TRI3; // suppress a warning
   CubitFaceType cubit_face_type;
   int num_element_linear_nodes;

   if (num_dim == 2)
   {
      switch (num_node_per_el)
      {
         case (3) :
         {
            cubit_element_type = ELEMENT_TRI3;
            cubit_face_type = FACE_EDGE2;
            num_element_linear_nodes = 3;
            break;
         }
         case (6) :
         {
            cubit_element_type = ELEMENT_TRI6;
            cubit_face_type = FACE_EDGE3;
            num_element_linear_nodes = 3;
            break;
         }
         case (4) :
         {
            cubit_element_type = ELEMENT_QUAD4;
            cubit_face_type = FACE_EDGE2;
            num_element_linear_nodes = 4;
            break;
         }
         case (9) :
         {
            cubit_element_type = ELEMENT_QUAD9;
            cubit_face_type = FACE_EDGE3;
            num_element_linear_nodes = 4;
            break;
         }
         default :
         {
            MFEM_ABORT("Don't know what to do with a " << num_node_per_el <<
                       " node 2D element\n");
         }
      }
   }
   else if (num_dim == 3)
   {
      switch (num_node_per_el)
      {
         case (4) :
         {
            cubit_element_type = ELEMENT_TET4;
            cubit_face_type = FACE_TRI3;
            num_element_linear_nodes = 4;
            break;
         }
         case (10) :
         {
            cubit_element_type = ELEMENT_TET10;
            cubit_face_type = FACE_TRI6;
            num_element_linear_nodes = 4;
            break;
         }
         case (8) :
         {
            cubit_element_type = ELEMENT_HEX8;
            cubit_face_type = FACE_QUAD4;
            num_element_linear_nodes = 8;
            break;
         }
         case (27) :
         {
            cubit_element_type = ELEMENT_HEX27;
            cubit_face_type = FACE_QUAD9;
            num_element_linear_nodes = 8;
            break;
         }
         default :
         {
            MFEM_ABORT("Don't know what to do with a " << num_node_per_el <<
                       " node 3D element\n");
         }
      }
   }
   else
   {
      MFEM_ABORT("Invalid dimension: num_dim = " << num_dim);
   }

   // Determine order of elements
   int order = 0;
   if (cubit_element_type == ELEMENT_TRI3 || cubit_element_type == ELEMENT_QUAD4 ||
       cubit_element_type == ELEMENT_TET4 || cubit_element_type == ELEMENT_HEX8)
   {
      order = 1;
   }
   else if (cubit_element_type == ELEMENT_TRI6 ||
            cubit_element_type == ELEMENT_QUAD9 ||
            cubit_element_type == ELEMENT_TET10 || cubit_element_type == ELEMENT_HEX27)
   {
      order = 2;
   }

   // create array for number of sides in side sets
   size_t *num_side_in_ss  = new size_t[num_side_sets];
   for (int i = 0; i < (int) num_side_sets; i++)
   {
      sprintf(temp_str, "num_side_ss%d", i+1);
      if ((retval = nc_inq_dimid(ncid, temp_str, &temp_id)) ||
          (retval = nc_inq_dim(ncid, temp_id, str_dummy, &num_side_in_ss[i])))
      {
         MFEM_ABORT("Fatal NetCDF error: " << nc_strerror(retval));
      }
   }

   // read the coordinates
   double *coordx = new double[num_nodes];
   double *coordy = new double[num_nodes];
   double *coordz = new double[num_nodes];

   if ((retval = nc_inq_varid(ncid, "coordx", &id)) ||
       (retval = nc_get_var_double(ncid, id, coordx)) ||
       (retval = nc_inq_varid(ncid, "coordy", &id)) ||
       (retval = nc_get_var_double(ncid, id, coordy)))
   {
      MFEM_ABORT("Fatal NetCDF error: " << nc_strerror(retval));
   }

   if (num_dim == 3)
   {
      if ((retval = nc_inq_varid(ncid, "coordz", &id)) ||
          (retval = nc_get_var_double(ncid, id, coordz)))
      {
         MFEM_ABORT("Fatal NetCDF error: " << nc_strerror(retval));
      }
   }

   // read the element blocks
   int **elem_blk = new int*[num_el_blk];
   for (int i = 0; i < (int) num_el_blk; i++)
   {
      elem_blk[i] = new int[num_el_in_blk[i] * num_node_per_el];
      sprintf(temp_str, "connect%d", i+1);
      if ((retval = nc_inq_varid(ncid, temp_str, &temp_id)) ||
          (retval = nc_get_var_int(ncid, temp_id, elem_blk[i])))
      {
         MFEM_ABORT("Fatal NetCDF error: " << nc_strerror(retval));
      }
   }
   int *ebprop = new int[num_el_blk];
   if ((retval = nc_inq_varid(ncid, "eb_prop1", &id)) ||
       (retval = nc_get_var_int(ncid, id, ebprop)))
   {
      MFEM_ABORT("Fatal NetCDF error: " << nc_strerror(retval));
   }

   // read the side sets, a side is is given by (element, face) pairs

   int **elem_ss = new int*[num_side_sets];
   int **side_ss = new int*[num_side_sets];

   for (int i = 0; i < (int) num_side_sets; i++)
   {
      elem_ss[i] = new int[num_side_in_ss[i]];
      side_ss[i] = new int[num_side_in_ss[i]];

      sprintf(temp_str, "elem_ss%d", i+1);
      if ((retval = nc_inq_varid(ncid, temp_str, &temp_id)) ||
          (retval = nc_get_var_int(ncid, temp_id, elem_ss[i])))
      {
         MFEM_ABORT("Fatal NetCDF error: " << nc_strerror(retval));
      }

      sprintf(temp_str,"side_ss%d",i+1);
      if ((retval = nc_inq_varid(ncid, temp_str, &temp_id)) ||
          (retval = nc_get_var_int(ncid, temp_id, side_ss[i])))
      {
         MFEM_ABORT("Fatal NetCDF error: " << nc_strerror(retval));
      }
   }

   int *ssprop = new int[num_side_sets];
   if ((num_side_sets > 0) &&
       ((retval = nc_inq_varid(ncid, "ss_prop1", &id)) ||
        (retval = nc_get_var_int(ncid, id, ssprop))))
   {
      MFEM_ABORT("Fatal NetCDF error: " << nc_strerror(retval));
   }

   // convert (elem,side) pairs to 2D elements


   int num_face_nodes = 0;
   int num_face_linear_nodes = 0;

   switch (cubit_face_type)
   {
      case (FACE_EDGE2):
      {
         num_face_nodes = 2;
         num_face_linear_nodes = 2;
         break;
      }
      case (FACE_EDGE3):
      {
         num_face_nodes = 3;
         num_face_linear_nodes = 2;
         break;
      }
      case (FACE_TRI3):
      {
         num_face_nodes = 3;
         num_face_linear_nodes = 3;
         break;
      }
      case (FACE_TRI6):
      {
         num_face_nodes = 6;
         num_face_linear_nodes = 3;
         break;
      }
      case (FACE_QUAD4):
      {
         num_face_nodes = 4;
         num_face_linear_nodes = 4;
         break;
      }
      case (FACE_QUAD9):
      {
         num_face_nodes = 9;
         num_face_linear_nodes = 4;
         break;
      }
   }

   // given a global element number, determine the element block and local
   // element number
   int *start_of_block = new int[num_el_blk+1];
   start_of_block[0] = 0;
   for (int i = 1; i < (int) num_el_blk+1; i++)
   {
      start_of_block[i] = start_of_block[i-1] + num_el_in_blk[i-1];
   }

   int **ss_node_id = new int*[num_side_sets];

   for (int i = 0; i < (int) num_side_sets; i++)
   {
      ss_node_id[i] = new int[num_side_in_ss[i]*num_face_nodes];
      for (int j = 0; j < (int) num_side_in_ss[i]; j++)
      {
         int glob_ind = elem_ss[i][j]-1;
         int iblk = 0;
         int loc_ind;
         while (iblk < (int) num_el_blk && glob_ind >= start_of_block[iblk+1])
         {
            iblk++;
         }
         if (iblk >= (int) num_el_blk)
         {
            MFEM_ABORT("Sideset element does not exist");
         }
         loc_ind = glob_ind - start_of_block[iblk];
         int this_side = side_ss[i][j];
         int ielem = loc_ind*num_node_per_el;

         for (int k = 0; k < num_face_nodes; k++)
         {
            int inode;
            switch (cubit_element_type)
            {
               case (ELEMENT_TRI3):
               {
                  inode = sideMapTri3[this_side-1][k];
                  break;
               }
               case (ELEMENT_TRI6):
               {
                  inode = sideMapTri6[this_side-1][k];
                  break;
               }
               case (ELEMENT_QUAD4):
               {
                  inode = sideMapQuad4[this_side-1][k];
                  break;
               }
               case (ELEMENT_QUAD9):
               {
                  inode = sideMapQuad9[this_side-1][k];
                  break;
               }
               case (ELEMENT_TET4):
               {
                  inode = sideMapTet4[this_side-1][k];
                  break;
               }
               case (ELEMENT_TET10):
               {
                  inode = sideMapTet10[this_side-1][k];
                  break;
               }
               case (ELEMENT_HEX8):
               {
                  inode = sideMapHex8[this_side-1][k];
                  break;
               }
               case (ELEMENT_HEX27):
               {
                  inode = sideMapHex27[this_side-1][k];
                  break;
               }
            }
            ss_node_id[i][j*num_face_nodes+k] =
               elem_blk[iblk][ielem + inode - 1];
         }
      }
   }

   // we need another node ID mapping since MFEM needs contiguous vertex IDs
   std::vector<int> uniqueVertexID;

   for (int iblk = 0; iblk < (int) num_el_blk; iblk++)
   {
      for (int i = 0; i < (int) num_el_in_blk[iblk]; i++)
      {
         for (int j = 0; j < num_element_linear_nodes; j++)
         {
            uniqueVertexID.push_back(elem_blk[iblk][i*num_node_per_el + j]);
         }
      }
   }
   std::sort(uniqueVertexID.begin(), uniqueVertexID.end());
   std::vector<int>::iterator newEnd;
   newEnd = std::unique(uniqueVertexID.begin(), uniqueVertexID.end());
   uniqueVertexID.resize(std::distance(uniqueVertexID.begin(), newEnd));

   // OK at this point uniqueVertexID contains a list of all the nodes that are
   // actually used by the mesh, 1-based, and sorted. We need to invert this
   // list, the inverse is a map

   std::map<int,int> cubitToMFEMVertMap;
   for (int i = 0; i < (int) uniqueVertexID.size(); i++)
   {
      cubitToMFEMVertMap[uniqueVertexID[i]] = i+1;
   }
   MFEM_ASSERT(cubitToMFEMVertMap.size() == uniqueVertexID.size(),
               "This should never happen\n");

   // OK now load up the MFEM mesh structures

   // load up the vertices

   NumOfVertices = uniqueVertexID.size();
   vertices.SetSize(NumOfVertices);
   for (int i = 0; i < (int) uniqueVertexID.size(); i++)
   {
      vertices[i](0) = coordx[uniqueVertexID[i] - 1];
      vertices[i](1) = coordy[uniqueVertexID[i] - 1];
      if (Dim == 3)
      {
         vertices[i](2) = coordz[uniqueVertexID[i] - 1];
      }
   }

   NumOfElements = num_elem;
   elements.SetSize(num_elem);
   int elcount = 0;
   int renumberedVertID[8];
   for (int iblk = 0; iblk < (int) num_el_blk; iblk++)
   {
      int NumNodePerEl = num_node_per_el;
      for (int i = 0; i < (int) num_el_in_blk[iblk]; i++)
      {
         for (int j = 0; j < num_element_linear_nodes; j++)
         {
            renumberedVertID[j] =
               cubitToMFEMVertMap[elem_blk[iblk][i*NumNodePerEl+j]]-1;
         }

         switch (cubit_element_type)
         {
            case (ELEMENT_TRI3):
            case (ELEMENT_TRI6):
            {
               elements[elcount] = new Triangle(renumberedVertID,ebprop[iblk]);
               break;
            }
            case (ELEMENT_QUAD4):
            case (ELEMENT_QUAD9):
            {
               elements[elcount] = new Quadrilateral(renumberedVertID,ebprop[iblk]);
               break;
            }
            case (ELEMENT_TET4):
            case (ELEMENT_TET10):
            {
               elements[elcount] = new Tetrahedron(renumberedVertID,ebprop[iblk]);
               break;
            }
            case (ELEMENT_HEX8):
            case (ELEMENT_HEX27):
            {
               elements[elcount] = new Hexahedron(renumberedVertID,ebprop[iblk]);
               break;
            }
         }
         elcount++;
      }
   }

   // load up the boundary elements

   NumOfBdrElements = 0;
   for (int iss = 0; iss < (int) num_side_sets; iss++)
   {
      NumOfBdrElements += num_side_in_ss[iss];
   }
   boundary.SetSize(NumOfBdrElements);
   int sidecount = 0;
   for (int iss = 0; iss < (int) num_side_sets; iss++)
   {
      for (int i = 0; i < (int) num_side_in_ss[iss]; i++)
      {
         for (int j = 0; j < num_face_linear_nodes; j++)
         {
            renumberedVertID[j] =
               cubitToMFEMVertMap[ss_node_id[iss][i*num_face_nodes+j]] - 1;
         }
         switch (cubit_face_type)
         {
            case (FACE_EDGE2):
            case (FACE_EDGE3):
            {
               boundary[sidecount] = new Segment(renumberedVertID,ssprop[iss]);
               break;
            }
            case (FACE_TRI3):
            case (FACE_TRI6):
            {
               boundary[sidecount] = new Triangle(renumberedVertID,ssprop[iss]);
               break;
            }
            case (FACE_QUAD4):
            case (FACE_QUAD9):
            {
               boundary[sidecount] = new Quadrilateral(renumberedVertID,ssprop[iss]);
               break;
            }
         }
         sidecount++;
      }
   }

   if (order == 2)
   {
      curved = 1;
      int *mymap = NULL;

      switch (cubit_element_type)
      {
         case (ELEMENT_TRI6):
         {
            mymap = (int *) mfemToGenesisTri6;
            break;
         }
         case (ELEMENT_QUAD9):
         {
            mymap = (int *) mfemToGenesisQuad9;
            break;
         }
         case (ELEMENT_TET10):
         {
            mymap = (int *) mfemToGenesisTet10;
            break;
         }
         case (ELEMENT_HEX27):
         {
            mymap = (int *) mfemToGenesisHex27;
            break;
         }
         case (ELEMENT_TRI3):
         case (ELEMENT_QUAD4):
         case (ELEMENT_TET4):
         case (ELEMENT_HEX8):
         {
            MFEM_ABORT("Something went wrong. Linear elements detected when order is 2.");
            break;
         }
      }

      // Generate faces and edges so that we can define quadratic
      // FE space on the mesh

      // Generate faces
      if (Dim > 2)
      {
         GetElementToFaceTable();
         GenerateFaces();
      }
      else
      {
         NumOfFaces = 0;
      }

      // Generate edges
      el_to_edge = new Table;
      NumOfEdges = GetElementToEdgeTable(*el_to_edge, be_to_edge);
      if (Dim == 2)
      {
         GenerateFaces(); // 'Faces' in 2D refers to the edges
      }

      // Define quadratic FE space
      FiniteElementCollection *fec = new H1_FECollection(2,3);
      FiniteElementSpace *fes = new FiniteElementSpace(this, fec, Dim,
                                                       Ordering::byVDIM);
      Nodes = new GridFunction(fes);
      Nodes->MakeOwner(fec); // Nodes will destroy 'fec' and 'fes'
      own_nodes = 1;

      // int nTotDofs = fes->GetNDofs();
      // int nTotVDofs = fes->GetVSize();
      //    mfem::out << endl << "nTotDofs = " << nTotDofs << "  nTotVDofs "
      //              << nTotVDofs << endl << endl;

      for (int i = 0; i < NumOfElements; i++)
      {
         Array<int> dofs;

         fes->GetElementDofs(i, dofs);
         Array<int> vdofs;
         vdofs.SetSize(dofs.Size());
         for (int l = 0; l < dofs.Size(); l++) { vdofs[l] = dofs[l]; }
         fes->DofsToVDofs(vdofs);
         int iblk = 0;
         int loc_ind;
         while (iblk < (int) num_el_blk && i >= start_of_block[iblk+1]) { iblk++; }
         loc_ind = i - start_of_block[iblk];
         for (int j = 0; j < dofs.Size(); j++)
         {
            int point_id = elem_blk[iblk][loc_ind*num_node_per_el + mymap[j] - 1] - 1;
            (*Nodes)(vdofs[j])   = coordx[point_id];
            (*Nodes)(vdofs[j]+1) = coordy[point_id];
            if (Dim == 3)
            {
               (*Nodes)(vdofs[j]+2) = coordz[point_id];
            }
         }
      }
   }

   // clean up all netcdf stuff

   nc_close(ncid);

   for (int i = 0; i < (int) num_side_sets; i++)
   {
      delete [] elem_ss[i];
      delete [] side_ss[i];
   }

   delete [] elem_ss;
   delete [] side_ss;
   delete [] num_el_in_blk;
   delete [] num_side_in_ss;
   delete [] coordx;
   delete [] coordy;
   delete [] coordz;

   for (int i = 0; i < (int) num_el_blk; i++)
   {
      delete [] elem_blk[i];
   }

   delete [] elem_blk;
   delete [] start_of_block;

   for (int i = 0; i < (int) num_side_sets; i++)
   {
      delete [] ss_node_id[i];
   }
   delete [] ss_node_id;
   delete [] ebprop;
   delete [] ssprop;

}
#endif // #ifdef MFEM_USE_NETCDF

} // namespace mfem<|MERGE_RESOLUTION|>--- conflicted
+++ resolved
@@ -122,7 +122,6 @@
       curved = 1;
    }
 
-<<<<<<< HEAD
    ent_sets = new EntitySets(*this);
    ent_sets->Load(input);
    if ( ent_sets->GetNumSets(EntitySets::FACE) > 0 && faces.Size() == 0 )
@@ -130,11 +129,10 @@
       GetElementToFaceTable();
       GenerateFaces();
    }
-=======
+
    // When visualizing solutions on non-conforming grids, PETSc
    // may dump additional vertices
    if (remove_unused_vertices) { RemoveUnusedVertices(); }
->>>>>>> f0dcf0be
 }
 
 void Mesh::ReadLineMesh(std::istream &input)
