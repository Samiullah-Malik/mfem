// Copyright (c) 2010, Lawrence Livermore National Security, LLC. Produced at
// the Lawrence Livermore National Laboratory. LLNL-CODE-443211. All Rights
// reserved. See file COPYRIGHT for details.
//
// This file is part of the MFEM library. For more information and source code
// availability see http://mfem.org.
//
// MFEM is free software; you can redistribute it and/or modify it under the
// terms of the GNU Lesser General Public License (as published by the Free
// Software Foundation) version 2.1 dated February 1999.

#include "../../config/config.hpp"
#if defined(MFEM_USE_BACKENDS) && defined(MFEM_USE_OCCA)

#include "interpolation.hpp"

namespace mfem
{

namespace occa
{

<<<<<<< HEAD
// TODO this should be moved somewhere more useful
namespace
{
mfem::Vector& GetHostVector(const int id, const int64_t size)
{
   static std::vector<mfem::Vector*> v;
   if (v.size() <= (size_t) id)
   {
      for (int i = (int) v.size(); i < (id + 1); ++i)
      {
         v.push_back(new mfem::Vector);
      }
   }
   if (size >= 0)
   {
      v[id]->SetSize(size);
   }
   return *(v[id]);
}

void OccaMult(const mfem::Operator &op,
              const Vector &x, Vector &y)
{
   ::occa::device device = x.OccaLayout().OccaEngine().GetDevice();
   if (device.hasSeparateMemorySpace())
   {
      mfem::Vector &hostX = GetHostVector(0, op.Width());
      mfem::Vector &hostY = GetHostVector(1, op.Height());
      x.OccaMem().copyTo(hostX.GetData(), hostX.Size() * sizeof(double));
      op.Mult(hostX, hostY);
      y.OccaMem().copyFrom(hostY.GetData(), hostY.Size() * sizeof(double));
   }
   else
   {
      mfem::Vector hostX((double*) x.OccaMem().ptr(), x.Size());
      mfem::Vector hostY((double*) y.OccaMem().ptr(), y.Size());
      op.Mult(hostX, hostY);
   }
}

void OccaMultTranspose(const mfem::Operator &op,
                       const Vector &x, Vector &y)
{
   ::occa::device device = x.OccaLayout().OccaEngine().GetDevice();
   if (device.hasSeparateMemorySpace())
   {
      mfem::Vector &hostX = GetHostVector(1, op.Height());
      mfem::Vector &hostY = GetHostVector(0, op.Width());
      x.OccaMem().copyTo(hostX.GetData(), hostX.Size() * sizeof(double));
      op.MultTranspose(hostX, hostY);
      y.OccaMem().copyFrom(hostY.GetData(), hostY.Size() * sizeof(double));
   }
   else
   {
      mfem::Vector hostX((double*) x.OccaMem().ptr(), x.Size());
      mfem::Vector hostY((double*) y.OccaMem().ptr(), y.Size());
      op.MultTranspose(hostX, hostY);
   }
}
}

=======
>>>>>>> abfa3bc6
void CreateRPOperators(Layout &v_layout, Layout &t_layout,
                       const mfem::SparseMatrix *R, const mfem::Operator *P,
                       mfem::Operator *&OccaR, mfem::Operator *&OccaP)
{
   if (!P)
   {
      OccaR = new IdentityOperator(t_layout);
      OccaP = new IdentityOperator(t_layout);
      return;
   }

   const mfem::SparseMatrix *pmat = dynamic_cast<const mfem::SparseMatrix*>(P);
   ::occa::device device = v_layout.OccaEngine().GetDevice();

   if (R)
   {
      OccaSparseMatrix *occaR =
         CreateMappedSparseMatrix(v_layout, t_layout, *R);
      ::occa::array<int> reorderIndices = occaR->reorderIndices;
      delete occaR;

      OccaR = new RestrictionOperator(v_layout, t_layout, reorderIndices);
   }

   if (pmat)
   {
      const mfem::SparseMatrix *pmatT = Transpose(*pmat);

      OccaSparseMatrix *occaP  =
         CreateMappedSparseMatrix(t_layout, v_layout, *pmat);
      OccaSparseMatrix *occaPT =
         CreateMappedSparseMatrix(v_layout, t_layout, *pmatT);

      OccaP = new ProlongationOperator(*occaP, *occaPT);
   }
   else
   {
      OccaP = new ProlongationOperator(t_layout, v_layout, P);
   }
}

RestrictionOperator::RestrictionOperator(Layout &in_layout, Layout &out_layout,
                                         ::occa::array<int> indices) :
   Operator(in_layout, out_layout)
{

   entries     = indices.size() / 2;
   trueIndices = indices;

   // FIXME: paths ...
   ::occa::device device = in_layout.OccaEngine().GetDevice();
   const std::string &okl_path = in_layout.OccaEngine().GetOklPath();
   const std::string &okl_defines = in_layout.OccaEngine().GetOklDefines();
   multOp = device.buildKernel(okl_path + "mappings.okl",
                               "ExtractSubVector",
                               "defines: { TILESIZE: 256 }" + okl_defines);

   multTransposeOp = device.buildKernel(okl_path + "mappings.okl",
                                        "SetSubVector",
                                        "defines: { TILESIZE: 256 }" +
                                        okl_defines);
}

void RestrictionOperator::Mult_(const Vector &x, Vector &y) const
{
   multOp(entries, trueIndices, x.OccaMem(), y.OccaMem());
}

void RestrictionOperator::MultTranspose_(const Vector &x, Vector &y) const
{
   y.Fill<double>(0.0);
   multTransposeOp(entries, trueIndices, x.OccaMem(), y.OccaMem());
}

ProlongationOperator::ProlongationOperator(OccaSparseMatrix &multOp_,
                                           OccaSparseMatrix &multTransposeOp_) :
   Operator(multOp_),
   pmat(NULL),
   multOp(multOp_),
   multTransposeOp(multTransposeOp_) {}

ProlongationOperator::ProlongationOperator(Layout &in_layout,
                                           Layout &out_layout,
                                           const mfem::Operator *pmat_) :
   Operator(in_layout, out_layout),
   pmat(pmat_),
   multOp(*this),
   multTransposeOp(*this)
{ }

void ProlongationOperator::Mult_(const Vector &x, Vector &y) const
{
   MFEM_VERIFY(pmat == NULL, "");
   multOp.Mult_(x, y);
}

void ProlongationOperator::MultTranspose_(const Vector &x, Vector &y) const
{
   MFEM_VERIFY(pmat == NULL, "");
   multTransposeOp.Mult_(x, y);
}

void ProlongationOperator::Mult(const mfem::Vector &x, mfem::Vector &y) const
{
   if (pmat)
   {
      // FIXME: create an OCCA version of 'pmat'
      x.Pull();
      y.Pull(false);
      pmat->Mult(x, y);
      y.Push();
   }
   else
   {
      multOp.Mult(x, y);
   }
}

void ProlongationOperator::MultTranspose(const mfem::Vector &x,
                                         mfem::Vector &y) const
{
   if (pmat)
   {
      // FIXME: create an OCCA version of 'pmat'
      x.Pull();
      y.Pull(false);
      pmat->MultTranspose(x, y);
      y.Push();
   }
   else
   {
      multTransposeOp.Mult(x, y);
   }
}

} // namespace mfem::occa

} // namespace mfem

#endif // defined(MFEM_USE_BACKENDS) && defined(MFEM_USE_OCCA)<|MERGE_RESOLUTION|>--- conflicted
+++ resolved
@@ -20,70 +20,6 @@
 namespace occa
 {
 
-<<<<<<< HEAD
-// TODO this should be moved somewhere more useful
-namespace
-{
-mfem::Vector& GetHostVector(const int id, const int64_t size)
-{
-   static std::vector<mfem::Vector*> v;
-   if (v.size() <= (size_t) id)
-   {
-      for (int i = (int) v.size(); i < (id + 1); ++i)
-      {
-         v.push_back(new mfem::Vector);
-      }
-   }
-   if (size >= 0)
-   {
-      v[id]->SetSize(size);
-   }
-   return *(v[id]);
-}
-
-void OccaMult(const mfem::Operator &op,
-              const Vector &x, Vector &y)
-{
-   ::occa::device device = x.OccaLayout().OccaEngine().GetDevice();
-   if (device.hasSeparateMemorySpace())
-   {
-      mfem::Vector &hostX = GetHostVector(0, op.Width());
-      mfem::Vector &hostY = GetHostVector(1, op.Height());
-      x.OccaMem().copyTo(hostX.GetData(), hostX.Size() * sizeof(double));
-      op.Mult(hostX, hostY);
-      y.OccaMem().copyFrom(hostY.GetData(), hostY.Size() * sizeof(double));
-   }
-   else
-   {
-      mfem::Vector hostX((double*) x.OccaMem().ptr(), x.Size());
-      mfem::Vector hostY((double*) y.OccaMem().ptr(), y.Size());
-      op.Mult(hostX, hostY);
-   }
-}
-
-void OccaMultTranspose(const mfem::Operator &op,
-                       const Vector &x, Vector &y)
-{
-   ::occa::device device = x.OccaLayout().OccaEngine().GetDevice();
-   if (device.hasSeparateMemorySpace())
-   {
-      mfem::Vector &hostX = GetHostVector(1, op.Height());
-      mfem::Vector &hostY = GetHostVector(0, op.Width());
-      x.OccaMem().copyTo(hostX.GetData(), hostX.Size() * sizeof(double));
-      op.MultTranspose(hostX, hostY);
-      y.OccaMem().copyFrom(hostY.GetData(), hostY.Size() * sizeof(double));
-   }
-   else
-   {
-      mfem::Vector hostX((double*) x.OccaMem().ptr(), x.Size());
-      mfem::Vector hostY((double*) y.OccaMem().ptr(), y.Size());
-      op.MultTranspose(hostX, hostY);
-   }
-}
-}
-
-=======
->>>>>>> abfa3bc6
 void CreateRPOperators(Layout &v_layout, Layout &t_layout,
                        const mfem::SparseMatrix *R, const mfem::Operator *P,
                        mfem::Operator *&OccaR, mfem::Operator *&OccaP)
